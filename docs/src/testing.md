--- conflicted
+++ resolved
@@ -86,12 +86,7 @@
 
 The integration tests make use of [pytest markers][pytest_markers] for filtering tests. These can be
 used with the `-m` pytest option, or can be used through the following environment variables and
-<<<<<<< HEAD
-`integration-test` make command.
-Please note, when specifying multiple markers, you need to combine them using `and`. For example, to exclude both _sentry_ and _stub_ you would specify the marker as `-m "not sentry and not stub"`. As of pytest version 8.3.3, the `-m` CLI arguments do not stack.
-=======
 `integration-test-local` make command.
->>>>>>> ebc5704b
 
 | ENVIRONMENT VARIABLE | RELATED MARKER  | DESCRIPTION                                                              |
 |----------------------|-----------------|--------------------------------------------------------------------------|
