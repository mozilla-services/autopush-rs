# These environment variables must be set in CircleCI UI
#
# DOCKERHUB_CONNECT_REPO - autoconnect docker hub repo, format: <username>/<repo>
# DOCKERHUB_ENDPOINT_REPO - autoendpoint docker hub repo, format: <username>/<repo>
# DOCKER_EMAIL   - login info for docker hub
# DOCKER_USER
# DOCKER_PASS
# DOCKERHUB_LOAD_TEST_REPO - Docker Hub repo for load tests, format: <username>/<repo>
# DOCKER_LOAD_TEST_PASS - Docker Hub load test repo password
# DOCKER_LOAD_TEST_USER - Docker Hub load test repo user
#
# These environment variables are necessary to authenticate with GCP and upload images to GAR
# GCP_GAR_PROJECT_ID - GCP project ID for GAR repo
# GCP_GAR_REPO - Name of GAR repo
# GCP_OIDC_PROJECT_NUMBER - GCP project number for Workload Identity Pool/Provider
# GCP_OIDC_SERVICE_ACCOUNT_EMAIL - GCP service account email
# GCP_OIDC_WIP_ID - GCP Workload Identity Pool ID
# GCP_OIDC_WIP_PROVIDER_ID - GCP Workload Identity Pool Provider ID

version: 2.1

orbs:
  gcp-gcr: circleci/gcp-gcr@0.16.3

commands:
  docker_login:
    parameters:
      load:
        type: boolean
        default: False
    steps:
      - run:
          name: Login to Dockerhub
          command: |
            USER="${DOCKER_USER}"
            PASS="${DOCKER_PASS}"
            if <<parameters.load>>; then
              echo "Using load test repository credentials"
              USER="${DOCKER_LOAD_TEST_USER}"
              PASS="${DOCKER_LOAD_TEST_PASS}"
            fi
            if [ "${USER}" == "" ] || [ "${PASS}" == "" ]; then
              echo "Skipping Login to Dockerhub, no credentials."
            else
              echo "${PASS}" | docker login -u="${USER}" --password-stdin
            fi
  setup_rust:
    steps:
      - run:
          name: Set up Rust
          command: |
            apt update
            apt install build-essential curl libstdc++6 libstdc++-12-dev libssl-dev pkg-config -y
            apt install cmake -y
            # RUST_VER
            curl https://sh.rustup.rs -sSf | sh -s -- --default-toolchain 1.83 -y
            export PATH=$PATH:$HOME/.cargo/bin
            echo 'export PATH=$PATH:$HOME/.cargo/bin' >> $BASH_ENV
            rustc --version
  build_applications:
    steps:
      - run:
          name: Build Applicatins
          command: cargo build --features=emulator
  setup_bigtable:
    steps:
      - run:
          name: Setup Bigtable
          command: scripts/setup_bt.sh
  setup_cbt:
    steps:
      - run:
          name: Set up cbt
          command: |
            echo "deb [signed-by=/usr/share/keyrings/cloud.google.gpg] https://packages.cloud.google.com/apt cloud-sdk main" | tee -a /etc/apt/sources.list.d/google-cloud-sdk.list
            curl https://packages.cloud.google.com/apt/doc/apt-key.gpg | gpg --dearmor -o /usr/share/keyrings/cloud.google.gpg
            apt-get update -y
            apt install google-cloud-cli-cbt -y
  create_test_result_workspace:
    steps:
      - run:
          name: Create Workspace
          command: mkdir -p workspace/test-results
  restore_test_cache:
    parameters:
      cache_key:
        type: string
    steps:
      - restore_cache:
          name: Restoring Rust cache
          key: <<parameters.cache_key>>
  save_test_cache:
    parameters:
      cache_key:
        type: string
    steps:
      - save_cache:
          name: Save Rust cache
          key: <<parameters.cache_key>>
          paths:
            - target
            - ~/.cargo/registry
            - ~/.cargo/git
  setup_python:
    steps:
      - run:
          name: Set up Python
          command: |
            pip install --upgrade pip
            pip install poetry

jobs:
  audit:
    docker:
      # NOTE: update version for all # RUST_VER
      - image: rust:1.83
        auth:
          username: $DOCKER_USER
          password: $DOCKER_PASS

    resource_class: large
    steps:
      - checkout
      - run:
          name: Setup cargo-audit
          command: |
            rustc --version
            cargo install cargo-audit
      - run:
          command: cargo audit

  python-checks:
    docker:
      - image: python:3.12-slim-bookworm
        auth:
          username: $DOCKER_USER
          password: $DOCKER_PASS
    steps:
      - checkout
      - run:
          name: Set up system
          command: |
            apt update
            apt install git -y
            apt install cmake -y
      - run:
          name: Set up Python
          command: |
            pip install --upgrade pip
            pip install poetry
      - run:
          name: isort, black, flake8, pydocstyle and mypy
          command: make lint

  test-integration:
    docker:
      - image: cimg/base:2024.06
        environment:
          RUST_BACKTRACE: 1
<<<<<<< HEAD
      - image: google/cloud-sdk:latest
        auth:
          username: $DOCKER_USER
          password: $DOCKER_PASS
        command: gcloud beta emulators bigtable start --host-port=localhost:8086
      # - image: redis/redis-stack-server
      #  auth:
      #    username: $DOCKER_USER
      #    password: $DOCKER_PASS
=======
>>>>>>> ebc5704b
    resource_class: large
    steps:
      - checkout
      - setup_remote_docker:
          docker_layer_caching: true
      - create_test_result_workspace
      - run:
          name: Integration tests (Bigtable)
          command: |
            make integration-test
            cp -r ~/project/tests/integration ~/project/workspace/test-results
      - store_artifacts:
          path: ~/project/workspace/test-results/integration_test_results.xml
          destination: integration_test_results.xml
      - store_test_results:
          path: workspace/test-results

  test-unit:
    docker:
      - image: python:3.12-slim-bookworm
        auth:
          username: $DOCKER_USER
          password: $DOCKER_PASS
        environment:
          RUST_BACKTRACE: 1
          RUST_TEST_THREADS: 1
      - image: google/cloud-sdk:latest
        auth:
          username: $DOCKER_USER
          password: $DOCKER_PASS
        command: gcloud beta emulators bigtable start --host-port=localhost:8086
    resource_class: 2xlarge
    environment:
      BIGTABLE_EMULATOR_HOST: localhost:8086
    steps:
      - checkout
      # Need to download the poetry.lock files so we can use their
      # checksums in restore_cache.
      - restore_test_cache:
          cache_key: rust-v2-cache-{{ checksum "Cargo.lock" }}
      - create_test_result_workspace
      - setup_rust
      - setup_cbt
      - setup_bigtable
      - run:
          name: Install cargo-nextest
          command: curl -LsSf https://get.nexte.st/latest/linux | tar zxf - -C ${CARGO_HOME:-~/.cargo}/bin
      - run:
          name: Echo Rust version
          command: |
            rustc --version
      - run:
          name: Install cargo-llvm-cov
          command: cargo install cargo-llvm-cov
      # Note: This build can potentially exceed the amount of memory availble to the CircleCI instance.
      # We've seen that limiting the number of jobs helps reduce the frequency of this. (Note that
      # when doing discovery, we found that the docker image `meminfo` and `cpuinfo` often report
      # the machine level memory and CPU which are far higher than the memory allocated to the docker
      # instance. This may be causing rust to be overly greedy triggering the VM to OOM the process.)
      - run:
          name: Report tests and coverage
          command: |
            cargo llvm-cov --summary-only --json --output-path workspace/test-results/cov.json nextest --features=emulator --features=bigtable --jobs=2 --profile=ci
      - store_artifacts:
          path: ~/project/workspace/test-results/cov.json
          destination: cov.json
      - store_artifacts:
          path: ~/project/target/nextest/ci/junit.xml
          destination: junit.xml
      - store_test_results:
          path: target/nextest/ci
      - save_test_cache:
          cache_key: rust-v2-cache-{{ checksum "Cargo.lock" }}

  rust-checks:
    docker:
      - image: python:3.12-slim-bookworm
        auth:
          username: $DOCKER_USER
          password: $DOCKER_PASS
        environment:
          RUST_BACKTRACE: 1
          RUST_TEST_THREADS: 1
    resource_class: large
    environment:
      BIGTABLE_EMULATOR_HOST: localhost:8086
    steps:
      - checkout
      # Need to download the poetry.lock files so we can use their
      # checksums in restore_cache.
      - restore_test_cache:
          cache_key: rust-v2-cache-{{ checksum "Cargo.lock" }}
      - setup_rust
      - run:
          name: Echo Rust Version
          command: |
            rustc --version
      - run:
          name: Check formatting
          command: |
            cargo fmt -- --check
            cargo clippy --all --all-targets --all-features -- -D warnings --deny=clippy::dbg_macro

  build:
    docker:
      - image: docker:18.03.0-ce
        auth:
          username: $DOCKER_USER
          password: $DOCKER_PASS
    resource_class: large
    working_directory: /dockerflow
    parameters:
      image:
        type: string
      crate:
        type: string
      binary:
        type: string
    steps:
      # Install these packages before checkout because git may not exist or work
      - run:
          name: Install Docker build dependencies
          command: apk add --no-cache openssh-client git
      - checkout
      - setup_remote_docker
      - docker_login
      - run:
          name: Create a version.json
          command: |
            # create a version.json per https://github.com/mozilla-services/Dockerflow/blob/master/docs/version_object.md
            printf '{"commit":"%s","version":"%s","source":"https://github.com/%s/%s","build":"%s"}\n' \
            "$CIRCLE_SHA1" \
            "$CIRCLE_TAG" \
            "$CIRCLE_PROJECT_USERNAME" \
            "$CIRCLE_PROJECT_REPONAME" \
            "$CIRCLE_BUILD_URL" > version.json
      - run:
          name: Build Docker image
          command: |
            docker build -t <<parameters.image>> \
              --build-arg CRATE=<<parameters.crate>> \
              --build-arg BINARY=<<parameters.binary>> .
      # save the built docker container into CircleCI's workspace cache. This is
      # required since Workflows do not have the same remote docker instance.
      - run:
          name: docker save <<parameters.image>>
          command: mkdir -p /cache; docker save -o /cache/docker.tar "<<parameters.image>>"
      - persist_to_workspace:
          root: /cache
          paths:
            - docker.tar

  build-load-test:
    docker:
      - image: cimg/base:2024.06
    steps:
      - checkout
      - setup_remote_docker:
          docker_layer_caching: true
      - run:
          name: Build Image
          command: docker build -t autopush-locust -f ./tests/load/Dockerfile .
      - run:
          name: Save Docker Image to Workspace
          command: |
            mkdir -p /tmp/workspace
            docker save -o /tmp/workspace/autopush-locust.tar autopush-locust
      - persist_to_workspace:
          root: /tmp/workspace
          paths:
            - autopush-locust.tar

  build-integration-test:
    docker:
      - image: cimg/base:2024.06
    steps:
      - checkout
      - setup_remote_docker:
          docker_layer_caching: true
      - run:
          name: Build Image
          command: docker build -t autopush-integration-tests -f ./tests/integration/Dockerfile .
      - run:
          name: Save Docker Image to Workspace
          command: |
            mkdir -p /tmp/workspace
            docker save -o /tmp/workspace/autopush-integration-tests.tar autopush-integration-tests
      - persist_to_workspace:
          root: /tmp/workspace
          paths:
            - autopush-integration-tests.tar

  deploy:
    executor: gcp-gcr/default
    parameters:
      build_tag:
        type: string
        default: build
      image:
        type: string
      registry-url:
        type: string
        default: us-docker.pkg.dev
    steps:
      # gcr-auth parameters:
      # https://circleci.com/developer/orbs/orb/circleci/gcp-gcr#commands-gcr-auth
      - gcp-gcr/gcr-auth:
          gcp_cred_config_file_path: ~/gcp_cred_config.json
          google-project-id: GCP_GAR_PROJECT_ID
          google_project_number: GCP_OIDC_PROJECT_NUMBER
          registry-url: <<parameters.registry-url>>
          service_account_email: GCP_OIDC_SERVICE_ACCOUNT_EMAIL
          use_oidc: true
          workload_identity_pool_id: GCP_OIDC_WIP_ID
          workload_identity_pool_provider_id: GCP_OIDC_WIP_PROVIDER_ID
      - attach_workspace:
          at: /tmp/cache
      - run:
          name: Restore Docker image cache
          command: docker load -i /tmp/cache/docker.tar
      # This is the easiest way to tag multiple images using different
      # conditions for the GAR_TAG variable in the smallest amount of code.
      #
      # You can find other jobs and commands you can use with this orb that
      # include tagging here:
      # https://circleci.com/developer/orbs/orb/circleci/gcp-gcr
      - run:
          name: Tag image
          command: |
            if [ ! -z "${CIRCLE_TAG}" ]; then
              echo "export GAR_TAG=${CIRCLE_TAG}" >> $BASH_ENV
            else
              echo "export GAR_TAG=${CIRCLE_BRANCH}" >> $BASH_ENV
            fi
              echo "export GAR_IMAGE=\"<<parameters.registry-url>>/${GCP_GAR_PROJECT_ID}/${GCP_GAR_REPO}/<<parameters.image>>\"" >> $BASH_ENV
              source $BASH_ENV
              docker tag <<parameters.image>>:<<parameters.build_tag>> $GAR_IMAGE:$GAR_TAG
              docker tag <<parameters.image>>:<<parameters.build_tag>> $GAR_IMAGE:latest
      # push-image parameters:
      # https://circleci.com/developer/orbs/orb/circleci/gcp-gcr#commands-push-image
      - gcp-gcr/push-image:
          image: "${GCP_GAR_REPO}/<<parameters.image>>"
          google-project-id: GCP_GAR_PROJECT_ID
          registry-url: <<parameters.registry-url>>
          tag: $GAR_TAG,latest

  deploy-load-test:
    docker:
      - image: cimg/base:2024.06
    steps:
      - checkout
      - attach_workspace:
          at: /tmp/workspace
      - setup_remote_docker
      - run:
          name: Load Docker Image From Workspace
          command: docker load -i /tmp/workspace/autopush-locust.tar
      - docker_login:
          load: True
      - run:
          name: Push to Docker Hub
          command: |
            echo ${DOCKERHUB_LOAD_TEST_REPO}:${CIRCLE_SHA1}
            docker tag autopush-locust ${DOCKERHUB_LOAD_TEST_REPO}:${CIRCLE_SHA1}
            docker tag autopush-locust ${DOCKERHUB_LOAD_TEST_REPO}:latest
            docker images
            docker push "${DOCKERHUB_LOAD_TEST_REPO}:${CIRCLE_SHA1}"
            docker push "${DOCKERHUB_LOAD_TEST_REPO}:latest"

workflows:
  build-test-deploy:
    jobs:
      - audit:
          filters:
            tags:
              only: /.*/
      - python-checks:
          filters:
            tags:
              only: /.*/
      - test-integration:
          name: Integration Tests
          filters:
            tags:
              only: /.*/
      - test-unit:
          name: Rust Unit Tests
          filters:
            tags:
              only: /.*/
      - rust-checks:
          name: Rust Formatting Check
          filters:
            tags:
              only: /.*/

      - build:
          name: build-autoconnect
          image: autoconnect:build
          crate: autoconnect
          binary: autoconnect
          filters:
            tags:
              only: /.*/

      - build:
          name: build-autoendpoint
          image: autoendpoint:build
          crate: autoendpoint
          binary: autoendpoint
          filters:
            tags:
              only: /.*/

      - build-load-test:
          filters:
            tags:
              only: /.*/

      - build-integration-test:
          filters:
            tags:
              only: /.*/
            branches:
              only: master

      # Comment out the following two sections for local CircleCI testing.
      - deploy:
          name: deploy-autoconnect
          image: autoconnect
          requires:
            - build-autoconnect
            - Integration Tests
            - Rust Unit Tests
            - Rust Formatting Check
          filters:
            tags:
              only: /.*/
            branches:
              only: master

      - deploy:
          name: deploy-autoendpoint
          image: autoendpoint
          requires:
            - build-autoendpoint
            - Integration Tests
            - Rust Unit Tests
            - Rust Formatting Check
          filters:
            tags:
              only: /.*/
            branches:
              only: master

      - deploy-load-test:
          requires:
            - build-load-test
            - python-checks
          filters:
            tags:
              only: /.*/
            branches:
              only: master<|MERGE_RESOLUTION|>--- conflicted
+++ resolved
@@ -157,18 +157,6 @@
       - image: cimg/base:2024.06
         environment:
           RUST_BACKTRACE: 1
-<<<<<<< HEAD
-      - image: google/cloud-sdk:latest
-        auth:
-          username: $DOCKER_USER
-          password: $DOCKER_PASS
-        command: gcloud beta emulators bigtable start --host-port=localhost:8086
-      # - image: redis/redis-stack-server
-      #  auth:
-      #    username: $DOCKER_USER
-      #    password: $DOCKER_PASS
-=======
->>>>>>> ebc5704b
     resource_class: large
     steps:
       - checkout
