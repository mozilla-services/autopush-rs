# These environment variables must be set in CircleCI UI
#
# DOCKERHUB_REPO - docker hub repo, format: <username>/<repo>
# DOCKER_EMAIL   - login info for docker hub
# DOCKER_USER
# DOCKER_PASS
#
version: 2
jobs:
  audit:
    docker:
      - image: rust:latest
    steps:
      - checkout
      - run:
          name: Setup cargo-audit
          command: |
            rustc --version
            cargo install cargo-audit
      - run:
<<<<<<< HEAD
          name: Do audit
          command: |
            # cargo audit
            echo audit temporarily disabled

  test:
    docker:
      - image: circleci/python:2.7
      - image: circleci/dynamodb
        command: -sharedDb -inMemory
    environment:
      AWS_LOCAL_DYNAMODB: http://localhost:8000
    steps:
      - checkout
      # Need to download the requirements.txt files so we can use their
      # checksums in restore_cache.
      - run:
          name: Download Python dependency lists
          command: |
            curl https://raw.githubusercontent.com/mozilla-services/autopush/master/requirements.txt > requirements.txt
            curl https://raw.githubusercontent.com/mozilla-services/autopush/master/test-requirements.txt > test-requirements.txt
      - restore_cache:
          name: Restoring Python cache
          key: python-v1-{{ checksum "requirements.txt" }}-{{ checksum "test-requirements.txt" }}
      - restore_cache:
          name: Restoring Rust cache
          key: rust-v1-{{ .Branch }}-{{ checksum "Cargo.lock" }}
      - run:
          name: Set up Python
          command: |
            pip install --upgrade pip
            pip install bottle
            pip install -r requirements.txt
            pip install -r test-requirements.txt
            pip install git+https://github.com/mozilla-services/autopush.git#egg=autopush
      - run:
          name: Set up Rust
          command: |
            curl https://sh.rustup.rs -sSf | sh -s -- -y
            export PATH=$PATH:$HOME/.cargo/bin
            echo 'export PATH=$PATH:$HOME/.cargo/bin' >> $BASH_ENV
            rustc --version
            cargo build
      - run:
          name: Check formatting
          command: cargo fmt -- --check
      - run:
          name: Integration tests
          command: py.test -v
      - run:
          name: Rust tests
          command: cargo test
      - save_cache:
          name: Save Python cache
          key: python-v1-{{ checksum "requirements.txt" }}-{{ checksum "test-requirements.txt" }}
          paths:
            - /home/circleci/.local/bin/
            - /home/circleci/.local/lib/
      - save_cache:
          name: Save Rust cache
          key: rust-v1-{{ .Branch }}-{{ checksum "Cargo.lock" }}
          paths:
            - target
            - ~/.cargo/registry
            - ~/.cargo/git

=======
          command: cargo audit
>>>>>>> e8179a85
  build:
    docker:
      - image: docker:18.03.0-ce
    working_directory: /dockerflow
    steps:
      - run:
          name: Install Docker build dependencies
          command: apk add --no-cache openssh-client git

      - checkout
      - setup_remote_docker

      - run:
          name: Create a version.json
          command: |
            # create a version.json per https://github.com/mozilla-services/Dockerflow/blob/master/docs/version_object.md
            printf '{"commit":"%s","version":"%s","source":"https://github.com/%s/%s","build":"%s"}\n' \
            "$CIRCLE_SHA1" \
            "$CIRCLE_TAG" \
            "$CIRCLE_PROJECT_USERNAME" \
            "$CIRCLE_PROJECT_REPONAME" \
            "$CIRCLE_BUILD_URL" > version.json

      - run:
          name: Build Docker image
          command: docker build -t app:build .

      # save the built docker container into CircleCI's cache. This is
      # required since Workflows do not have the same remote docker instance.
      - run:
          name: docker save app:build
          command: mkdir -p /cache; docker save -o /cache/docker.tar "app:build"
      - save_cache:
          key: v1-{{ .Branch }}-{{ .Environment.CIRCLE_TAG }}-{{ epoch }}
          paths:
            - /cache/docker.tar

  deploy:
    docker:
      - image: docker:18.03.0-ce
    steps:
      - setup_remote_docker
      - restore_cache:
          key: v1-{{ .Branch }}-{{ .Environment.CIRCLE_TAG }}
      - run:
          name: Restore Docker image cache
          command: docker load -i /cache/docker.tar

      - run:
          name: Deploy to Dockerhub
          command: |
            # deploy master
            if [ "${CIRCLE_BRANCH}" == "master" ]; then
              docker login -u $DOCKER_USER -p $DOCKER_PASS
              docker tag app:build ${DOCKERHUB_REPO}:latest
              docker push ${DOCKERHUB_REPO}:latest
            elif  [ ! -z "${CIRCLE_TAG}" ]; then
            # deploy a release tag...
              docker login -u $DOCKER_USER -p $DOCKER_PASS
              echo "${DOCKERHUB_REPO}:${CIRCLE_TAG}"
              docker tag app:build "${DOCKERHUB_REPO}:${CIRCLE_TAG}"
              docker images
              docker push "${DOCKERHUB_REPO}:${CIRCLE_TAG}"
            fi

workflows:
  version: 2
  build-test-deploy:
    jobs:
      - audit:
          filters:
            tags:
              only: /.*/

      - test:
          filters:
            tags:
              only: /.*/

      - build:
          filters:
            tags:
              only: /.*/

      - deploy:
          requires:
            - build
            - test
          filters:
            tags:
              only: /.*/
            branches:
              only: master<|MERGE_RESOLUTION|>--- conflicted
+++ resolved
@@ -18,11 +18,7 @@
             rustc --version
             cargo install cargo-audit
       - run:
-<<<<<<< HEAD
-          name: Do audit
-          command: |
-            # cargo audit
-            echo audit temporarily disabled
+          command: cargo audit
 
   test:
     docker:
@@ -85,9 +81,6 @@
             - ~/.cargo/registry
             - ~/.cargo/git
 
-=======
-          command: cargo audit
->>>>>>> e8179a85
   build:
     docker:
       - image: docker:18.03.0-ce
