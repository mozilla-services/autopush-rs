--- conflicted
+++ resolved
@@ -90,11 +90,7 @@
           # allowed. Adding `--allow=dead_code` until state_machine_future is removed.
           command: |
             cargo fmt -- --check
-<<<<<<< HEAD
             cargo clippy --all --all-targets --all-features -- -D warnings --deny=clippy::dbg_macro
-=======
-            cargo clippy --all --all-targets --all-features -- -D warnings --deny=clippy::dbg_macro --allow=dead_code
->>>>>>> 65ac1a38
       - run:
           name: Integration tests
           command: py.test -v
