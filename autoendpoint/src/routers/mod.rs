//! Routers route notifications to user agents

use crate::error::ApiResult;
use crate::extractors::notification::Notification;
use crate::extractors::router_data_input::RouterDataInput;
use crate::routers::apns::error::ApnsError;
use crate::routers::fcm::error::FcmError;

use autopush_common::db::error::DbError;

use actix_web::http::StatusCode;
use actix_web::HttpResponse;
use async_trait::async_trait;
use autopush_common::errors::ReportableError;
use std::collections::HashMap;
use thiserror::Error;

<<<<<<< HEAD
#[cfg(feature = "stub")]
use self::stub::error::StubError;
#[cfg(feature = "adm")]
pub mod adm;
=======
>>>>>>> fda011e6
pub mod apns;
mod common;
pub mod fcm;
#[cfg(feature = "stub")]
pub mod stub;
pub mod webpush;

#[async_trait(?Send)]
pub trait Router {
    /// Validate that the user can use this router, and return data to be stored in
    /// the user's `router_data` field.
    fn register(
        &self,
        router_input: &RouterDataInput,
        app_id: &str,
    ) -> Result<HashMap<String, serde_json::Value>, RouterError>;

    /// Route a notification to the user
    async fn route_notification(&self, notification: &Notification) -> ApiResult<RouterResponse>;
}

/// The response returned when a router routes a notification
#[derive(Debug, Eq, PartialEq)]
pub struct RouterResponse {
    pub status: StatusCode,
    pub headers: HashMap<&'static str, String>,
    pub body: Option<String>,
}

impl RouterResponse {
    /// Build a successful (200 OK) router response
    pub fn success(location: String, ttl: usize) -> Self {
        RouterResponse {
            status: StatusCode::OK,
            headers: {
                let mut map = HashMap::new();
                map.insert("Location", location);
                map.insert("TTL", ttl.to_string());
                map
            },
            body: None,
        }
    }
}

impl From<RouterResponse> for HttpResponse {
    fn from(router_response: RouterResponse) -> Self {
        let mut builder = HttpResponse::build(router_response.status);

        for (key, value) in router_response.headers {
            builder.insert_header((key, value));
        }

        builder.body(router_response.body.unwrap_or_default())
    }
}

#[derive(Debug, Error)]
pub enum RouterError {
    #[error(transparent)]
    Apns(#[from] ApnsError),

    #[error(transparent)]
    Fcm(#[from] FcmError),

    #[cfg(feature = "stub")]
    #[error(transparent)]
    Stub(#[from] StubError),

    #[error("Database error while saving notification")]
    SaveDb(#[source] DbError),

    #[error("User was deleted during routing")]
    UserWasDeleted,

    #[error(
        "This message is intended for a constrained device and is limited in \
         size. Converted buffer is too long by {0} bytes"
    )]
    TooMuchData(usize),

    #[error("Bridge authentication error")]
    Authentication,

    #[error("GCM Bridge authentication error")]
    GCMAuthentication,

    #[error("Bridge request timeout")]
    RequestTimeout,

    #[error("Error while connecting to bridge service")]
    Connect(#[source] reqwest::Error),

    #[error("Bridge reports user was not found")]
    NotFound,

    #[error("Bridge error, {status}: {message}")]
    Upstream { status: String, message: String },
}

impl RouterError {
    /// Get the associated HTTP status code
    pub fn status(&self) -> StatusCode {
        match self {
            RouterError::Apns(e) => e.status(),
            RouterError::Fcm(e) => StatusCode::from_u16(e.status().as_u16()).unwrap_or_default(),

            #[cfg(feature = "stub")]
            RouterError::Stub(e) => e.status(),
            RouterError::SaveDb(e) => e.status(),

            RouterError::UserWasDeleted | RouterError::NotFound => StatusCode::GONE,

            RouterError::TooMuchData(_) => StatusCode::PAYLOAD_TOO_LARGE,

            RouterError::Authentication
            | RouterError::GCMAuthentication
            | RouterError::RequestTimeout
            | RouterError::Connect(_)
            | RouterError::Upstream { .. } => StatusCode::BAD_GATEWAY,
        }
    }

    /// Get the associated error number
    pub fn errno(&self) -> Option<usize> {
        match self {
            RouterError::Apns(e) => e.errno(),
            RouterError::Fcm(e) => e.errno(),

            #[cfg(feature = "stub")]
            RouterError::Stub(e) => e.errno(),

            RouterError::TooMuchData(_) => Some(104),

            RouterError::UserWasDeleted => Some(105),

            RouterError::NotFound => Some(106),

            RouterError::SaveDb(_) => Some(201),

            RouterError::Authentication => Some(901),

            RouterError::Connect(_) => Some(902),

            RouterError::RequestTimeout => Some(903),

            RouterError::GCMAuthentication => Some(904),

            RouterError::Upstream { .. } => None,
        }
    }
}

impl ReportableError for RouterError {
    fn reportable_source(&self) -> Option<&(dyn ReportableError + 'static)> {
        match &self {
            RouterError::Apns(e) => Some(e),
            RouterError::Fcm(e) => Some(e),
            RouterError::SaveDb(e) => Some(e),
            _ => None,
        }
    }

    fn is_sentry_event(&self) -> bool {
        match self {
            // apns handle_error emits a metric for ApnsError::Unregistered
            RouterError::Apns(e) => e.is_sentry_event(),
            RouterError::Fcm(e) => e.is_sentry_event(),
            // common handle_error emits metrics for these
            RouterError::Authentication
            | RouterError::GCMAuthentication
            | RouterError::Connect(_)
            | RouterError::NotFound
            | RouterError::RequestTimeout
            | RouterError::TooMuchData(_)
            | RouterError::Upstream { .. } => false,
            RouterError::SaveDb(e) => e.is_sentry_event(),
            _ => true,
        }
    }

    fn metric_label(&self) -> Option<&'static str> {
        // NOTE: Some metrics are emitted for other Errors via handle_error
        // callbacks, whereas some are emitted via this method. These 2 should
        // be consoliated: https://mozilla-hub.atlassian.net/browse/SYNC-3695
        match self {
            RouterError::Apns(e) => e.metric_label(),
            RouterError::Fcm(e) => e.metric_label(),
            RouterError::TooMuchData(_) => Some("notification.bridge.error.too_much_data"),
            _ => None,
        }
    }

    fn extras(&self) -> Vec<(&str, String)> {
        match &self {
            RouterError::Apns(e) => e.extras(),
            RouterError::Fcm(e) => e.extras(),
            RouterError::SaveDb(e) => e.extras(),
            _ => vec![],
        }
    }
}<|MERGE_RESOLUTION|>--- conflicted
+++ resolved
@@ -15,13 +15,8 @@
 use std::collections::HashMap;
 use thiserror::Error;
 
-<<<<<<< HEAD
 #[cfg(feature = "stub")]
 use self::stub::error::StubError;
-#[cfg(feature = "adm")]
-pub mod adm;
-=======
->>>>>>> fda011e6
 pub mod apns;
 mod common;
 pub mod fcm;
