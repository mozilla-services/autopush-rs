--- conflicted
+++ resolved
@@ -17,13 +17,9 @@
 use std::collections::HashMap;
 use thiserror::Error;
 
-<<<<<<< HEAD
 #[cfg(feature = "stub")]
 use self::stub::error::StubError;
-
-=======
 #[cfg(feature = "adm")]
->>>>>>> f58d3752
 pub mod adm;
 pub mod apns;
 mod common;
@@ -138,14 +134,9 @@
             RouterError::Apns(e) => e.status(),
             RouterError::Fcm(e) => StatusCode::from_u16(e.status().as_u16()).unwrap_or_default(),
 
-<<<<<<< HEAD
             #[cfg(feature = "stub")]
             RouterError::Stub(e) => e.status(),
-
-            RouterError::SaveDb(_) => StatusCode::SERVICE_UNAVAILABLE,
-=======
             RouterError::SaveDb(e) => e.status(),
->>>>>>> f58d3752
 
             RouterError::UserWasDeleted | RouterError::NotFound => StatusCode::GONE,
 
