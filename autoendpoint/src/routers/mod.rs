--- conflicted
+++ resolved
@@ -124,13 +124,9 @@
             RouterError::Apns(e) => e.status(),
             RouterError::Fcm(e) => StatusCode::from_u16(e.status().as_u16()).unwrap_or_default(),
 
-<<<<<<< HEAD
             RouterError::SaveDb(e, _) => e.status(),
-=======
             #[cfg(feature = "stub")]
             RouterError::Stub(e) => e.status(),
-            RouterError::SaveDb(e) => e.status(),
->>>>>>> 9bc1ae98
 
             RouterError::UserWasDeleted | RouterError::NotFound => StatusCode::GONE,
 
