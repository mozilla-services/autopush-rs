--- conflicted
+++ resolved
@@ -169,36 +169,13 @@
     }
 }
 
-<<<<<<< HEAD
-    pub fn metric_label(&self) -> Option<&'static str> {
-        // NOTE: Some metrics are emitted for other Errors via handle_error
-        // callbacks, whereas some are emitted via this method. These 2 should
-        // be consoliated: https://mozilla-hub.atlassian.net/browse/SYNC-3695
-        let err = match self {
-            RouterError::Adm(AdmError::InvalidProfile | AdmError::NoProfile) => {
-                "notification.bridge.error.adm.profile"
-            }
-            RouterError::Apns(ApnsError::SizeLimit(_)) => {
-                "notification.bridge.error.apns.oversized"
-            }
-            RouterError::Fcm(FcmError::InvalidAppId(_) | FcmError::NoAppId) => {
-                "notification.bridge.error.fcm.badappid"
-            }
-            RouterError::TooMuchData(_) => "notification.bridge.error.too_much_data",
-            RouterError::SaveDb(e, _) => e.metric_label().unwrap_or_default(),
-            _ => "",
-        };
-        if !err.is_empty() {
-            return Some(err);
-=======
 impl ReportableError for RouterError {
     fn reportable_source(&self) -> Option<&(dyn ReportableError + 'static)> {
         match &self {
             RouterError::Apns(e) => Some(e),
             RouterError::Fcm(e) => Some(e),
-            RouterError::SaveDb(e) => Some(e),
+            RouterError::SaveDb(e, _) => Some(e),
             _ => None,
->>>>>>> c6f24e85
         }
     }
 
