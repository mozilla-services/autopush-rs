--- conflicted
+++ resolved
@@ -236,7 +236,6 @@
         node_id: &str,
     ) -> ApiResult<Response> {
         let url = format!("{}/push/{}", node_id, notification.subscription.user.uaid);
-<<<<<<< HEAD
 
         let notification_out = notification.serialize_for_delivery();
 
@@ -245,12 +244,7 @@
             &notification.subscription.user.uaid,
             &notification.subscription.channel_id,
         );
-        self.http.put(&url).json(&notification_out).send().await
-=======
-        let notification = notification.serialize_for_delivery()?;
-
-        Ok(self.http.put(&url).json(&notification).send().await?)
->>>>>>> 07e7db31
+        Ok(self.http.put(&url).json(&notification_out).send().await?)
     }
 
     /// Notify the node to check for notifications for the user
