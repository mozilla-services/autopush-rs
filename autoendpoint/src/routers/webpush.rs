--- conflicted
+++ resolved
@@ -73,24 +73,9 @@
                         &notif_urgency,
                         &user.urgency
                     );
-<<<<<<< HEAD
                     true
                 } else {
                     false
-=======
-                }
-                Err(error) => {
-                    if let ApiErrorKind::ReqwestError(error) = &error.kind {
-                        if error.is_timeout() {
-                            self.metrics.incr(MetricName::ErrorNodeTimeout)?;
-                        };
-                        if error.is_connect() {
-                            self.metrics.incr(MetricName::ErrorNodeConnect)?;
-                        };
-                    };
-                    debug!("✉ Error while sending webpush notification: {}", error);
-                    self.remove_node_id(user, node_id).await?
->>>>>>> 796674db
                 }
             }
             #[cfg(not(feature = "urgency"))]
@@ -129,10 +114,10 @@
                     Err(error) => {
                         if let ApiErrorKind::ReqwestError(error) = &error.kind {
                             if error.is_timeout() {
-                                self.metrics.incr("error.node.timeout")?;
+                                self.metrics.incr(MetricName::ErrorNodeTimeout)?;
                             };
                             if error.is_connect() {
-                                self.metrics.incr("error.node.connect")?;
+                                self.metrics.incr(MetricName::ErrorNodeConnect)?;
                             };
                         };
                         debug!("✉ Error while sending webpush notification: {}", error);
@@ -407,7 +392,8 @@
             endpoint_url: Url::parse("http://localhost:8080/").unwrap(),
             #[cfg(feature = "reliable_report")]
             reliability: Arc::new(
-                PushReliability::new(&None, db, &metrics, MAX_TRANSACTION_LOOP).unwrap(),
+                PushReliability::new(&None, db, &metrics, MAX_TRANSACTION_LOOP, None, None)
+                    .unwrap(),
             ),
         }
     }
