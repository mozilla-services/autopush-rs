--- conflicted
+++ resolved
@@ -275,13 +275,6 @@
                     ApiErrorKind::Router(RouterError::SaveDb(
                         e,
                         // try to extract the `sub` from the VAPID claims.
-<<<<<<< HEAD
-                        notification
-                            .subscription
-                            .vapid
-                            .as_ref()
-                            .map(|vapid| vapid.vapid.sub().unwrap_or_default()),
-=======
                         notification.subscription.vapid.as_ref().map(|vapid| {
                             vapid
                                 .vapid
@@ -290,7 +283,6 @@
                                 .and_then(|c| c.sub)
                                 .unwrap_or_default()
                         }),
->>>>>>> 53d90aa9
                     )),
                     notification.subscription.vapid.clone(),
                 )
