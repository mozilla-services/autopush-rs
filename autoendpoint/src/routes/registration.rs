--- conflicted
+++ resolved
@@ -109,20 +109,6 @@
     Ok(HttpResponse::Ok().finish())
 }
 
-<<<<<<< HEAD
-/// Handle the `GET /v1/{router_type}/{app_id}/registration/{uaid}` route
-pub async fn get_channels_route(
-    _auth: AuthorizationCheck,
-    path_args: RegistrationPathArgsWithUaid,
-    state: Data<ServerState>,
-) -> ApiResult<HttpResponse> {
-    debug!("Getting channel IDs for UAID {}", path_args.uaid);
-    let channel_ids = state.ddb.get_channels(path_args.uaid).await?;
-
-    Ok(HttpResponse::Ok().json(serde_json::json!({
-        "uaid": path_args.uaid,
-        "channelIDs": channel_ids
-=======
 /// Handle the `POST /v1/{router_type}/{app_id}/registration/{uaid}/subscription` route
 pub async fn new_channel_route(
     _auth: AuthorizationCheck,
@@ -152,7 +138,21 @@
     Ok(HttpResponse::Ok().json(serde_json::json!({
         "channelID": channel_id,
         "endpoint": endpoint_url,
->>>>>>> 6cc9a7dc
+    })))
+}
+
+/// Handle the `GET /v1/{router_type}/{app_id}/registration/{uaid}` route
+pub async fn get_channels_route(
+    _auth: AuthorizationCheck,
+    path_args: RegistrationPathArgsWithUaid,
+    state: Data<ServerState>,
+) -> ApiResult<HttpResponse> {
+    debug!("Getting channel IDs for UAID {}", path_args.uaid);
+    let channel_ids = state.ddb.get_channels(path_args.uaid).await?;
+
+    Ok(HttpResponse::Ok().json(serde_json::json!({
+        "uaid": path_args.uaid,
+        "channelIDs": channel_ids
     })))
 }
 
