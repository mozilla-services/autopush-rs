//! Health and Dockerflow routes
use std::collections::HashMap;
use std::thread;

use actix_web::{
    web::{Data, Json},
    HttpResponse,
};
use reqwest::StatusCode;
use serde_json::json;

use autopush_common::db::error::DbResult;

use crate::error::{ApiErrorKind, ApiResult};
use crate::server::AppState;

/// Handle the `/health` and `/__heartbeat__` routes
pub async fn health_route(state: Data<AppState>) -> Json<serde_json::Value> {
    let router_health = interpret_table_health(state.db.router_table_exists().await);
    let message_health = interpret_table_health(state.db.message_table_exists().await);
    let mut routers: HashMap<&str, bool> = HashMap::new();
<<<<<<< HEAD
=======
    #[cfg(feature = "adm")]
>>>>>>> 3200d6a2
    routers.insert("adm", state.adm_router.active());
    routers.insert("apns", state.apns_router.active());
    routers.insert("fcm", state.fcm_router.active());

    let health = json!({
    "status": "OK",
    "version": env!("CARGO_PKG_VERSION"),
    "router_table": router_health,
    "message_table": message_health,
    "routers": routers});

    Json(health)
}

/// Convert the result of a DB health check to JSON
fn interpret_table_health(health: DbResult<bool>) -> serde_json::Value {
    match health {
        Ok(true) => json!({
            "status": "OK"
        }),
        Ok(false) => json!({
            "status": "NOT OK",
            "cause": "Nonexistent table"
        }),
        Err(e) => {
            error!("Autoendpoint health error: {:?}", e);
            json!({
                "status": "NOT OK",
                "cause": e.to_string()
            })
        }
    }
}

/// Handle the `/status` route
pub async fn status_route() -> ApiResult<Json<serde_json::Value>> {
    Ok(Json(json!({
        "status": "OK",
        "version": env!("CARGO_PKG_VERSION"),
    })))
}

/// Handle the `/__lbheartbeat__` route
pub async fn lb_heartbeat_route() -> HttpResponse {
    // Used by the load balancers, just return OK.
    HttpResponse::Ok().finish()
}

/// Handle the `/__version__` route
pub async fn version_route() -> HttpResponse {
    // Return the contents of the version.json file created by circleci
    // and stored in the docker root
    HttpResponse::Ok()
        .content_type("application/json")
        .body(include_str!("../../../version.json"))
}

/// Handle the `/v1/err` route
pub async fn log_check() -> ApiResult<String> {
    error!(
        "Test Critical Message";
        "status_code" => StatusCode::IM_A_TEAPOT.as_u16(),
        "errno" => 999,
    );

    thread::spawn(|| {
        panic!("LogCheck");
    });

    Err(ApiErrorKind::LogCheck.into())
}<|MERGE_RESOLUTION|>--- conflicted
+++ resolved
@@ -19,10 +19,7 @@
     let router_health = interpret_table_health(state.db.router_table_exists().await);
     let message_health = interpret_table_health(state.db.message_table_exists().await);
     let mut routers: HashMap<&str, bool> = HashMap::new();
-<<<<<<< HEAD
-=======
     #[cfg(feature = "adm")]
->>>>>>> 3200d6a2
     routers.insert("adm", state.adm_router.active());
     routers.insert("apns", state.apns_router.active());
     routers.insert("fcm", state.fcm_router.active());
