//! Health and Dockerflow routes
use std::thread;

use actix_web::{
    web::{Data, Json},
    HttpResponse,
};
use reqwest::StatusCode;
use serde_json::json;

use autopush_common::db::error::DbResult;

use crate::error::{ApiErrorKind, ApiResult};
use crate::server::ServerOptions;

/// Handle the `/health` and `/__heartbeat__` routes
<<<<<<< HEAD
pub async fn health_route(state: Data<ServerOptions>) -> Json<serde_json::Value> {
    let router_health = interpret_table_health(state.dbclient.router_table_exists().await);
    let message_health = interpret_table_health(state.dbclient.message_table_exists().await);
=======
pub async fn health_route(state: Data<ServerState>) -> Json<serde_json::Value> {
    let router_health = interpret_table_health(state.db.router_table_exists().await);
    let message_health = interpret_table_health(state.db.message_table_exists().await);
>>>>>>> 8fee4e8c

    Json(json!({
        "status": "OK",
        "version": env!("CARGO_PKG_VERSION"),
        "router_table": router_health,
        "message_table": message_health,
        "routers": {
            "adm": state.adm_router.active(),
            "apns": state.apns_router.active(),
            "fcm": state.fcm_router.active(),
        }
    }))
}

/// Convert the result of a DB health check to JSON
fn interpret_table_health(health: DbResult<bool>) -> serde_json::Value {
    match health {
        Ok(true) => json!({
            "status": "OK"
        }),
        Ok(false) => json!({
            "status": "NOT OK",
            "cause": "Nonexistent table"
        }),
        Err(e) => json!({
            "status": "NOT OK",
            "cause": e.to_string()
        }),
    }
}

/// Handle the `/status` route
pub async fn status_route() -> ApiResult<Json<serde_json::Value>> {
    Ok(Json(json!({
        "status": "OK",
        "version": env!("CARGO_PKG_VERSION"),
    })))
}

/// Handle the `/__lbheartbeat__` route
pub async fn lb_heartbeat_route() -> HttpResponse {
    // Used by the load balancers, just return OK.
    HttpResponse::Ok().finish()
}

/// Handle the `/__version__` route
pub async fn version_route() -> HttpResponse {
    // Return the contents of the version.json file created by circleci
    // and stored in the docker root
    HttpResponse::Ok()
        .content_type("application/json")
        .body(include_str!("../../../version.json"))
}

/// Handle the `/v1/err` route
pub async fn log_check() -> ApiResult<String> {
    error!(
        "Test Critical Message";
        "status_code" => StatusCode::IM_A_TEAPOT.as_u16(),
        "errno" => 999,
    );

    thread::spawn(|| {
        panic!("LogCheck");
    });

    Err(ApiErrorKind::LogCheck.into())
}<|MERGE_RESOLUTION|>--- conflicted
+++ resolved
@@ -14,15 +14,9 @@
 use crate::server::ServerOptions;
 
 /// Handle the `/health` and `/__heartbeat__` routes
-<<<<<<< HEAD
 pub async fn health_route(state: Data<ServerOptions>) -> Json<serde_json::Value> {
-    let router_health = interpret_table_health(state.dbclient.router_table_exists().await);
-    let message_health = interpret_table_health(state.dbclient.message_table_exists().await);
-=======
-pub async fn health_route(state: Data<ServerState>) -> Json<serde_json::Value> {
     let router_health = interpret_table_health(state.db.router_table_exists().await);
     let message_health = interpret_table_health(state.db.message_table_exists().await);
->>>>>>> 8fee4e8c
 
     Json(json!({
         "status": "OK",
