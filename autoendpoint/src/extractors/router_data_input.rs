use crate::error::{ApiError, ApiErrorKind};
use crate::extractors::{registration_path_args::RegistrationPathArgs, routers::RouterType};
use actix_web::{dev::Payload, web, FromRequest, HttpRequest};
use futures::{future::LocalBoxFuture, FutureExt};
use lazy_static::lazy_static;
use regex::Regex;
use uuid::Uuid;

lazy_static! {
    static ref VALID_TOKEN: Regex = Regex::new(r"^[^ ]{8,}$").unwrap();
}

/// Extracts the router data from the request body and validates the token
/// against the given router's token schema (taken from request path params).
#[derive(serde::Deserialize)]
pub struct RouterDataInput {
    pub token: String,
    #[serde(rename = "channelID")]
    pub channel_id: Option<Uuid>,
    pub key: Option<String>,
    pub aps: Option<String>,
}

impl FromRequest for RouterDataInput {
    type Error = ApiError;
    type Future = LocalBoxFuture<'static, Result<Self, Self::Error>>;

    fn from_request(req: &HttpRequest, payload: &mut Payload) -> Self::Future {
        let req = req.clone();
        let mut payload = payload.take();

        async move {
            let path_args = RegistrationPathArgs::extract(&req).into_inner()?;
            let data: web::Json<Self> = web::Json::from_request(&req, &mut payload)
                .await
                .map_err(ApiErrorKind::PayloadError)?;

            // Validate the token according to each router's token schema
            let is_valid = match path_args.router_type {
                RouterType::WebPush => true,
                RouterType::FCM | RouterType::GCM | RouterType::APNS => {
                    VALID_TOKEN.is_match(&data.token)
                }
<<<<<<< HEAD
                #[cfg(feature = "adm")]
                RouterType::ADM => VALID_ADM_TOKEN.is_match(&data.token),

                #[cfg(feature = "stub")]
                RouterType::STUB => data.token.as_str() == "success",
=======
>>>>>>> fda011e6
            };

            if !is_valid {
                return Err(ApiErrorKind::InvalidRouterToken.into());
            }

            Ok(data.into_inner())
        }
        .boxed_local()
    }
}<|MERGE_RESOLUTION|>--- conflicted
+++ resolved
@@ -41,14 +41,8 @@
                 RouterType::FCM | RouterType::GCM | RouterType::APNS => {
                     VALID_TOKEN.is_match(&data.token)
                 }
-<<<<<<< HEAD
-                #[cfg(feature = "adm")]
-                RouterType::ADM => VALID_ADM_TOKEN.is_match(&data.token),
-
                 #[cfg(feature = "stub")]
                 RouterType::STUB => data.token.as_str() == "success",
-=======
->>>>>>> fda011e6
             };
 
             if !is_valid {
