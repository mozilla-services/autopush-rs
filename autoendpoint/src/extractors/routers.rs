use crate::error::{ApiError, ApiResult};
use crate::routers::adm::router::AdmRouter;
use crate::routers::apns::router::ApnsRouter;
use crate::routers::fcm::router::FcmRouter;
use crate::routers::webpush::WebPushRouter;
use crate::routers::Router;
<<<<<<< HEAD
use crate::server::ServerOptions;
use actix_http::BoxedPayloadStream;
=======
use crate::server::ServerState;
>>>>>>> 8fee4e8c
use actix_web::dev::Payload;
use actix_web::web::Data;
use actix_web::{FromRequest, HttpRequest};
use futures::future;
use std::fmt::{self, Display};
use std::str::FromStr;
use std::sync::Arc;

/// Valid `DynamoDbUser::router_type` values
#[derive(Copy, Clone, Debug, Eq, PartialEq)]
#[allow(clippy::upper_case_acronyms)]
pub enum RouterType {
    WebPush,
    FCM,
    GCM,
    APNS,
    ADM,
}

impl FromStr for RouterType {
    type Err = ();

    fn from_str(s: &str) -> Result<Self, Self::Err> {
        match s.to_lowercase().as_str() {
            "webpush" => Ok(RouterType::WebPush),
            "fcm" => Ok(RouterType::FCM),
            "gcm" => Ok(RouterType::GCM),
            "apns" => Ok(RouterType::APNS),
            "adm" => Ok(RouterType::ADM),
            _ => Err(()),
        }
    }
}

impl Display for RouterType {
    fn fmt(&self, f: &mut fmt::Formatter<'_>) -> fmt::Result {
        f.write_str(match self {
            RouterType::WebPush => "webpush",
            RouterType::FCM => "fcm",
            RouterType::GCM => "gcm",
            RouterType::APNS => "apns",
            RouterType::ADM => "adm",
        })
    }
}

/// Holds the various notification routers. The routers use resources from the
/// server state, which is why `Routers` is an extractor.
pub struct Routers {
    webpush: WebPushRouter,
    fcm: Arc<FcmRouter>,
    apns: Arc<ApnsRouter>,
    adm: Arc<AdmRouter>,
}

impl FromRequest for Routers {
    type Error = ApiError;
    type Future = future::Ready<ApiResult<Self>>;

<<<<<<< HEAD
    fn from_request(req: &HttpRequest, _: &mut Payload<BoxedPayloadStream>) -> Self::Future {
        let state = Data::<ServerOptions>::extract(req)
=======
    fn from_request(req: &HttpRequest, _: &mut Payload) -> Self::Future {
        let state = Data::<ServerState>::extract(req)
>>>>>>> 8fee4e8c
            .into_inner()
            .expect("No server state found");

        future::ok(Routers {
            webpush: WebPushRouter {
                db: state.db.clone(),
                metrics: state.metrics.clone(),
                http: state.http.clone(),
                endpoint_url: state.settings.endpoint_url(),
            },
            fcm: state.fcm_router.clone(),
            apns: state.apns_router.clone(),
            adm: state.adm_router.clone(),
        })
    }
}

impl Routers {
    /// Get the router which handles the router type
    pub fn get(&self, router_type: RouterType) -> &dyn Router {
        match router_type {
            RouterType::WebPush => &self.webpush,
            RouterType::FCM | RouterType::GCM => self.fcm.as_ref(),
            RouterType::APNS => self.apns.as_ref(),
            RouterType::ADM => self.adm.as_ref(),
        }
    }
}<|MERGE_RESOLUTION|>--- conflicted
+++ resolved
@@ -4,12 +4,7 @@
 use crate::routers::fcm::router::FcmRouter;
 use crate::routers::webpush::WebPushRouter;
 use crate::routers::Router;
-<<<<<<< HEAD
 use crate::server::ServerOptions;
-use actix_http::BoxedPayloadStream;
-=======
-use crate::server::ServerState;
->>>>>>> 8fee4e8c
 use actix_web::dev::Payload;
 use actix_web::web::Data;
 use actix_web::{FromRequest, HttpRequest};
@@ -69,13 +64,8 @@
     type Error = ApiError;
     type Future = future::Ready<ApiResult<Self>>;
 
-<<<<<<< HEAD
-    fn from_request(req: &HttpRequest, _: &mut Payload<BoxedPayloadStream>) -> Self::Future {
+    fn from_request(req: &HttpRequest, _: &mut Payload) -> Self::Future {
         let state = Data::<ServerOptions>::extract(req)
-=======
-    fn from_request(req: &HttpRequest, _: &mut Payload) -> Self::Future {
-        let state = Data::<ServerState>::extract(req)
->>>>>>> 8fee4e8c
             .into_inner()
             .expect("No server state found");
 
