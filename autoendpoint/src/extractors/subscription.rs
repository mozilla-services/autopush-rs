use std::borrow::Cow;
use std::str::FromStr;

use actix_web::{dev::Payload, web::Data, FromRequest, HttpRequest};
use autopush_common::{
    db::User,
    tags::Tags,
    util::{b64_decode_std, b64_decode_url, sec_since_epoch, ONE_DAY_IN_SECONDS},
};
use cadence::{CountedExt, StatsdClient};
use futures::{future::LocalBoxFuture, FutureExt};
use jsonwebtoken::{Algorithm, DecodingKey, Validation};
use openssl::hash::MessageDigest;
use url::Url;
use uuid::Uuid;

use crate::error::{ApiError, ApiErrorKind, ApiResult};
use crate::extractors::{
    token_info::{ApiVersion, TokenInfo},
    user::validate_user,
};
use crate::headers::{
    crypto_key::CryptoKeyHeader,
    vapid::{VapidClaims, VapidError, VapidHeader, VapidHeaderWithKey, VapidVersionData},
};
use crate::metrics::Metrics;
use crate::server::AppState;

<<<<<<< HEAD
=======
use crate::settings::Settings;

const ONE_DAY_IN_SECONDS: u64 = 60 * 60 * 24;

>>>>>>> 372f3940
/// Extracts subscription data from `TokenInfo` and verifies auth/crypto headers
#[derive(Clone, Debug)]
pub struct Subscription {
    pub user: User,
    pub channel_id: Uuid,
    pub vapid: Option<VapidHeaderWithKey>,
}

impl FromRequest for Subscription {
    type Error = ApiError;
    type Future = LocalBoxFuture<'static, Result<Self, Self::Error>>;

    fn from_request(req: &HttpRequest, _: &mut Payload) -> Self::Future {
        let req = req.clone();

        async move {
            // Collect token info and server state
            let token_info = TokenInfo::extract(&req).await?;
            trace!("🔐 Token info: {:?}", &token_info);
            let app_state: Data<AppState> =
                Data::extract(&req).await.expect("No server state found");
            let metrics = Metrics::from(&app_state);

            // Decrypt the token
            let token = app_state
                .fernet
                .decrypt(&repad_base64(&token_info.token))
                .map_err(|e| {
                    // Since we're decrypting and endpoint, we get a lot of spam links.
                    // This can fill our logs.
                    trace!("🔐 fernet: {:?}", e);
                    ApiErrorKind::InvalidToken
                })?;

            // Parse VAPID and extract public key.
            let vapid: Option<VapidHeaderWithKey> = parse_vapid(&token_info, &app_state.metrics)?
                .map(|vapid| extract_public_key(vapid, &token_info))
                .transpose()?;

            trace!("Vapid: {:?}", &vapid);

            match token_info.api_version {
                ApiVersion::Version1 => version_1_validation(&token)?,
                ApiVersion::Version2 => version_2_validation(&token, vapid.as_ref())?,
            }

            // Load and validate user data.
            // Note: It is safe to unwrap the Uuid result because an error is
            // only returned if the slice length is not 16.
            let uaid = Uuid::from_slice(&token[..16]).unwrap();
            let channel_id = Uuid::from_slice(&token[16..32]).unwrap();

            trace!("UAID: {:?}, CHID: {:?}", uaid, channel_id);

            let user = app_state
                .db
                .get_user(&uaid)
                .await?
                .ok_or(ApiErrorKind::NoSubscription)?;

            trace!("user: {:?}", &user);
            validate_user(&user, &channel_id, &app_state).await?;

            // Validate the VAPID JWT token and record the version
            if let Some(vapid) = &vapid {
                validate_vapid_jwt(vapid, &app_state.settings.endpoint_url(), &metrics)?;

                app_state
                    .metrics
                    .incr(&format!("updates.vapid.draft{:02}", vapid.vapid.version()))?;
            }

            Ok(Subscription {
                user,
                channel_id,
                vapid,
            })
        }
        .boxed_local()
    }
}

/// Add back padding to a base64 string
fn repad_base64(data: &str) -> Cow<'_, str> {
    let trailing_chars = data.len() % 4;

    if trailing_chars != 0 {
        let mut data = data.to_string();

        for _ in trailing_chars..4 {
            data.push('=');
        }

        Cow::Owned(data)
    } else {
        Cow::Borrowed(data)
    }
}

/// Parse the authorization header for VAPID data and update metrics
fn parse_vapid(token_info: &TokenInfo, metrics: &StatsdClient) -> ApiResult<Option<VapidHeader>> {
    let auth_header = match token_info.auth_header.as_ref() {
        Some(header) => header,
        None => return Ok(None),
    };

    let vapid = VapidHeader::parse(auth_header)?;

    metrics
        .incr_with_tags("notification.auth")
        .with_tag("vapid", &vapid.version().to_string())
        .with_tag("scheme", &vapid.scheme)
        .send();

    Ok(Some(vapid))
}

/// Extract the VAPID public key from the headers
fn extract_public_key(vapid: VapidHeader, token_info: &TokenInfo) -> ApiResult<VapidHeaderWithKey> {
    Ok(match vapid.version_data.clone() {
        VapidVersionData::Version1 => {
            // VAPID v1 stores the public key in the Crypto-Key header
            let header = token_info.crypto_key_header.as_deref().ok_or_else(|| {
                ApiErrorKind::InvalidEncryption("Missing Crypto-Key header".to_string())
            })?;
            let header_data = CryptoKeyHeader::parse(header).ok_or_else(|| {
                ApiErrorKind::InvalidEncryption("Invalid Crypto-Key header".to_string())
            })?;
            let public_key = header_data.get_by_key("p256ecdsa").ok_or_else(|| {
                ApiErrorKind::InvalidEncryption(
                    "Missing p256ecdsa in Crypto-Key header".to_string(),
                )
            })?;

            VapidHeaderWithKey {
                vapid,
                public_key: public_key.to_string(),
            }
        }
        VapidVersionData::Version2 { public_key } => VapidHeaderWithKey { vapid, public_key },
    })
}

/// `/webpush/v1/` validations
fn version_1_validation(token: &[u8]) -> ApiResult<()> {
    if token.len() != 32 {
        // Corrupted token
        return Err(ApiErrorKind::InvalidToken.into());
    }

    Ok(())
}

/// Decode a public key string
///
/// NOTE: Some customers send a VAPID public key with incorrect padding and
/// in standard base64 encoding. (Both of these violate the VAPID RFC)
/// Prior python versions ignored these errors, so we should too.
fn decode_public_key(public_key: &str) -> ApiResult<Vec<u8>> {
    if public_key.contains(['/', '+']) {
        b64_decode_std(public_key.trim_end_matches('='))
    } else {
        b64_decode_url(public_key.trim_end_matches('='))
    }
    .map_err(|e| {
        error!("decode_public_key: {:?}", e);
        VapidError::InvalidKey(e.to_string()).into()
    })
}

/// `/webpush/v2/` validations
fn version_2_validation(token: &[u8], vapid: Option<&VapidHeaderWithKey>) -> ApiResult<()> {
    if token.len() != 64 {
        // Corrupted token
        return Err(ApiErrorKind::InvalidToken.into());
    }

    // Verify that the sender is authorized to send notifications.
    // The last 32 bytes of the token is the hashed public key.
    let token_key = &token[32..];
    let public_key = &vapid.ok_or(VapidError::MissingKey)?.public_key;

    // Hash the VAPID public key
    let public_key = decode_public_key(public_key)?;
    let key_hash = openssl::hash::hash(MessageDigest::sha256(), &public_key)
        .map_err(ApiErrorKind::TokenHashValidation)?;

    // Verify that the VAPID public key equals the (expected) token public key
    if !openssl::memcmp::eq(&key_hash, token_key) {
        return Err(VapidError::KeyMismatch.into());
    }

    Ok(())
}

/// Validate the VAPID JWT token. Specifically,
/// - Check the signature
/// - Make sure it hasn't expired
/// - Make sure the expiration isn't too far into the future
///
/// This is mostly taken care of by the jsonwebtoken library
fn validate_vapid_jwt(
    vapid: &VapidHeaderWithKey,
    domain: &Url,
    metrics: &Metrics,
) -> ApiResult<()> {
    let settings = Settings::with_env_and_config_file(&None).unwrap();
    let VapidHeaderWithKey { vapid, public_key } = vapid;

    let public_key = decode_public_key(public_key)?;
    let mut validation = Validation::new(Algorithm::ES256);
    let audience: Vec<&str> = settings.vapid_aud.iter().map(|s| s.as_str()).collect();
    validation.set_audience(&audience);
    validation.set_required_spec_claims(&["exp", "aud", "sub"]);

    let token_data = match jsonwebtoken::decode::<VapidClaims>(
        &vapid.token,
        &DecodingKey::from_ec_der(&public_key),
        &validation,
    ) {
        Ok(v) => v,
        Err(e) => match e.kind() {
            // NOTE: This will fail if `exp` is specified as anything instead of a numeric or if a required field is empty
            jsonwebtoken::errors::ErrorKind::Json(e) => {
                let mut tags = Tags::default();
                tags.tags.insert(
                    "error".to_owned(),
                    match e.classify() {
                        serde_json::error::Category::Io => "IO_ERROR",
                        serde_json::error::Category::Syntax => "SYNTAX_ERROR",
                        serde_json::error::Category::Data => "DATA_ERROR",
                        serde_json::error::Category::Eof => "EOF_ERROR",
                    }
                    .to_owned(),
                );
                metrics
                    .clone()
                    .incr_with_tags("notification.auth.bad_vapid.json", Some(tags));
                if e.is_data() {
                    debug!("VAPID data warning: {:?}", e);
                    return Err(VapidError::InvalidVapid(
                        "A value in the vapid claims is either missing or incorrectly specified (e.g. \"exp\":\"12345\" or \"sub\":null). Please correct and retry.".to_owned(),
                    )
                    .into());
                }
                // Other errors are always possible. Try to be helpful by returning
                // the Json parse error.
                return Err(VapidError::InvalidVapid(e.to_string()).into());
            }
            _ => {
                metrics.clone().incr("notification.auth.bad_vapid.other");
                return Err(e.into());
            }
        },
    };

    // Dump the claims.
    // Note, this can produce a LOT of log messages if this feature is enabled.
    #[cfg(log_vapid)]
    if let Some(claims_str) = vapid.token.split('.').next() {
        use base64::Engine;
        info!(
            "Vapid";
            "sub" => &token_data.claims.sub,
            "claims" => String::from_utf8(
                base64::engine::general_purpose::URL_SAFE_NO_PAD
                    .decode(claims_str)
                    .unwrap_or_default()
            )
            .unwrap_or("UNKNOWN".to_owned())
        );
    };

    if token_data.claims.exp > VapidClaims::default_exp() {
        // The expiration is too far in the future
        return Err(VapidError::FutureExpirationToken.into());
    }

    let aud = match Url::from_str(&token_data.claims.aud) {
        Ok(v) => v,
        Err(_) => {
            error!("Bad Aud: Invalid audience {:?}", &token_data.claims.aud);
            metrics.clone().incr("notification.auth.bad_vapid.aud");
            return Err(VapidError::InvalidAudience.into());
        }
    };

    if domain != &aud {
        info!(
            "Bad Aud: I am <{:?}>, asked for <{:?}> ",
            domain.as_str(),
            token_data.claims.aud
        );
        metrics.clone().incr("notification.auth.bad_vapid.domain");
        return Err(VapidError::InvalidAudience.into());
    }

    Ok(())
}

#[cfg(test)]
mod tests {
    use super::{validate_vapid_jwt, VapidClaims};
    use crate::error::ApiErrorKind;
    use crate::extractors::subscription::repad_base64;
    use crate::headers::vapid::{VapidError, VapidHeader, VapidHeaderWithKey, VapidVersionData};
    use crate::metrics::Metrics;
    use autopush_common::util::{b64_decode_std, sec_since_epoch};
    use serde::{Deserialize, Serialize};
    use std::str::FromStr;
    use url::Url;

    #[test]
    fn repad_base64_1_padding() {
        assert_eq!(repad_base64("Zm9vYmE"), "Zm9vYmE=")
    }

    #[test]
    fn repad_base64_2_padding() {
        assert_eq!(repad_base64("Zm9vYg"), "Zm9vYg==")
    }

    #[test]
    fn vapid_aud_valid() {
        let priv_key = b64_decode_std(
            "MIGHAgEAMBMGByqGSM49AgEGCCqGSM49AwEHBG0wawIBAQQgZImOgpRszunnU3j1\
                    oX5UQiX8KU4X2OdbENuvc/t8wpmhRANCAATN21Y1v8LmQueGpSG6o022gTbbYa4l\
                    bXWZXITsjknW1WHmELtouYpyXX7e41FiAMuDvcRwW2Nfehn/taHW/IXb",
        )
        .unwrap();
        // Specify a potentially invalid padding.
        let public_key = "BM3bVjW_wuZC54alIbqjTbaBNtthriVtdZlchOyOSdbVYeYQu2i5inJdft7jUWIAy4O9xHBbY196Gf-1odb8hds==".to_owned();
        let domain = "https://push.services.mozilla.org";
        let jwk_header = jsonwebtoken::Header::new(jsonwebtoken::Algorithm::ES256);
        let enc_key = jsonwebtoken::EncodingKey::from_ec_der(&priv_key);
        let claims = VapidClaims {
            exp: sec_since_epoch() + super::ONE_DAY_IN_SECONDS - 100,
            aud: domain.to_owned(),
            sub: "mailto:admin@example.com".to_owned(),
        };
        let token = jsonwebtoken::encode(&jwk_header, &claims, &enc_key).unwrap();

        let header = VapidHeaderWithKey {
            public_key,
            vapid: VapidHeader {
                scheme: "vapid".to_string(),
                token,
                version_data: VapidVersionData::Version1,
            },
        };
        let result = validate_vapid_jwt(&header, &Url::from_str(domain).unwrap(), &Metrics::noop());
        assert!(result.is_ok());
    }

    #[test]
    fn vapid_aud_invalid() {
        let priv_key = b64_decode_std(
            "MIGHAgEAMBMGByqGSM49AgEGCCqGSM49AwEHBG0wawIBAQQgZImOgpRszunnU3j1\
                    oX5UQiX8KU4X2OdbENuvc/t8wpmhRANCAATN21Y1v8LmQueGpSG6o022gTbbYa4l\
                    bXWZXITsjknW1WHmELtouYpyXX7e41FiAMuDvcRwW2Nfehn/taHW/IXb",
        )
        .unwrap();
        let public_key = "BM3bVjW_wuZC54alIbqjTbaBNtthriVtdZlchOyOSdbVYeYQu2i5inJdft7jUWIAy4O9xHBbY196Gf-1odb8hds".to_owned();
        let domain = "https://push.services.mozilla.org";
        let jwk_header = jsonwebtoken::Header::new(jsonwebtoken::Algorithm::ES256);
        let enc_key = jsonwebtoken::EncodingKey::from_ec_der(&priv_key);
        let claims = VapidClaims {
            exp: sec_since_epoch() + super::ONE_DAY_IN_SECONDS - 100,
            aud: domain.to_owned(),
            sub: "mailto:admin@example.com".to_owned(),
        };
        let token = jsonwebtoken::encode(&jwk_header, &claims, &enc_key).unwrap();
        let header = VapidHeaderWithKey {
            public_key,
            vapid: VapidHeader {
                scheme: "vapid".to_string(),
                token,
                version_data: VapidVersionData::Version1,
            },
        };
        assert!(matches!(
            validate_vapid_jwt(
                &header,
                &Url::from_str("http://example.org").unwrap(),
                &Metrics::noop()
            )
            .unwrap_err()
            .kind,
            ApiErrorKind::VapidError(VapidError::InvalidAudience)
        ));
    }

    #[test]
    fn vapid_exp_is_string() {
        #[derive(Debug, Deserialize, Serialize)]
        struct StrExpVapidClaims {
            exp: String,
            aud: String,
            sub: String,
        }

        let priv_key = b64_decode_std(
            "MIGHAgEAMBMGByqGSM49AgEGCCqGSM49AwEHBG0wawIBAQQgZImOgpRszunnU3j1\
                    oX5UQiX8KU4X2OdbENuvc/t8wpmhRANCAATN21Y1v8LmQueGpSG6o022gTbbYa4l\
                    bXWZXITsjknW1WHmELtouYpyXX7e41FiAMuDvcRwW2Nfehn/taHW/IXb",
        )
        .unwrap();
        let public_key = "BM3bVjW_wuZC54alIbqjTbaBNtthriVtdZlchOyOSdbVYeYQu2i5inJdft7jUWIAy4O9xHBbY196Gf-1odb8hds".to_owned();
        let domain = "https://push.services.mozilla.org";
        let jwk_header = jsonwebtoken::Header::new(jsonwebtoken::Algorithm::ES256);
        let enc_key = jsonwebtoken::EncodingKey::from_ec_der(&priv_key);
        let claims = StrExpVapidClaims {
            exp: (sec_since_epoch() + super::ONE_DAY_IN_SECONDS - 100).to_string(),
            aud: domain.to_owned(),
            sub: "mailto:admin@example.com".to_owned(),
        };
        let token = jsonwebtoken::encode(&jwk_header, &claims, &enc_key).unwrap();
        let header = VapidHeaderWithKey {
            public_key,
            vapid: VapidHeader {
                scheme: "vapid".to_string(),
                token,
                version_data: VapidVersionData::Version1,
            },
        };
        let vv = validate_vapid_jwt(
            &header,
            &Url::from_str("http://example.org").unwrap(),
            &Metrics::noop(),
        )
        .unwrap_err()
        .kind;
        assert!(matches![
            vv,
            ApiErrorKind::VapidError(VapidError::InvalidVapid(_))
        ])
    }

    #[test]
    fn vapid_public_key_variants() {
        #[derive(Debug, Deserialize, Serialize)]
        struct StrExpVapidClaims {
            exp: String,
            aud: String,
            sub: String,
        }

        let priv_key = b64_decode_std(
            "MIGHAgEAMBMGByqGSM49AgEGCCqGSM49AwEHBG0wawIBAQQgZImOgpRszunnU3j1\
                    oX5UQiX8KU4X2OdbENuvc/t8wpmhRANCAATN21Y1v8LmQueGpSG6o022gTbbYa4l\
                    bXWZXITsjknW1WHmELtouYpyXX7e41FiAMuDvcRwW2Nfehn/taHW/IXb",
        )
        .unwrap();
        // pretty much matches the kind of key we get from some partners.
        let public_key_standard = "BM3bVjW/wuZC54alIbqjTbaBNtthriVtdZlchOyOSdbVYeYQu2i5inJdft7jUWIAy4O9xHBbY196Gf+1odb8hds=".to_owned();
        let public_key_url_safe = "BM3bVjW_wuZC54alIbqjTbaBNtthriVtdZlchOyOSdbVYeYQu2i5inJdft7jUWIAy4O9xHBbY196Gf-1odb8hds=".to_owned();
        let domain = "https://push.services.mozilla.org";
        let jwk_header = jsonwebtoken::Header::new(jsonwebtoken::Algorithm::ES256);
        let enc_key = jsonwebtoken::EncodingKey::from_ec_der(&priv_key);
        let claims = VapidClaims {
            exp: sec_since_epoch() + super::ONE_DAY_IN_SECONDS - 100,
            aud: domain.to_owned(),
            sub: "mailto:admin@example.com".to_owned(),
        };
        let token = jsonwebtoken::encode(&jwk_header, &claims, &enc_key).unwrap();
        // try standard form with padding
        let header = VapidHeaderWithKey {
            public_key: public_key_standard.clone(),
            vapid: VapidHeader {
                scheme: "vapid".to_string(),
                token: token.clone(),
                version_data: VapidVersionData::Version1,
            },
        };
        assert!(
            validate_vapid_jwt(&header, &Url::from_str(domain).unwrap(), &Metrics::noop()).is_ok()
        );
        // try standard form with no padding
        let header = VapidHeaderWithKey {
            public_key: public_key_standard.trim_end_matches('=').to_owned(),
            vapid: VapidHeader {
                scheme: "vapid".to_string(),
                token: token.clone(),
                version_data: VapidVersionData::Version1,
            },
        };
        assert!(
            validate_vapid_jwt(&header, &Url::from_str(domain).unwrap(), &Metrics::noop()).is_ok()
        );
        // try URL safe form with padding
        let header = VapidHeaderWithKey {
            public_key: public_key_url_safe.clone(),
            vapid: VapidHeader {
                scheme: "vapid".to_string(),
                token: token.clone(),
                version_data: VapidVersionData::Version1,
            },
        };
        assert!(
            validate_vapid_jwt(&header, &Url::from_str(domain).unwrap(), &Metrics::noop()).is_ok()
        );
        // try URL safe form without padding
        let header = VapidHeaderWithKey {
            public_key: public_key_url_safe.trim_end_matches('=').to_owned(),
            vapid: VapidHeader {
                scheme: "vapid".to_string(),
                token,
                version_data: VapidVersionData::Version1,
            },
        };
        assert!(
            validate_vapid_jwt(&header, &Url::from_str(domain).unwrap(), &Metrics::noop()).is_ok()
        );
    }

    #[test]
    fn vapid_missing_sub() {
        #[derive(Debug, Deserialize, Serialize)]
        struct NoSubVapidClaims {
            exp: u64,
            aud: String,
            sub: Option<String>,
        }

        let priv_key = b64_decode_std(
            "MIGHAgEAMBMGByqGSM49AgEGCCqGSM49AwEHBG0wawIBAQQgZImOgpRszunnU3j1\
                    oX5UQiX8KU4X2OdbENuvc/t8wpmhRANCAATN21Y1v8LmQueGpSG6o022gTbbYa4l\
                    bXWZXITsjknW1WHmELtouYpyXX7e41FiAMuDvcRwW2Nfehn/taHW/IXb",
        )
        .unwrap();
        let public_key = "BM3bVjW_wuZC54alIbqjTbaBNtthriVtdZlchOyOSdbVYeYQu2i5inJdft7jUWIAy4O9xHBbY196Gf-1odb8hds".to_owned();
        let domain = "https://push.services.mozilla.org";
        let jwk_header = jsonwebtoken::Header::new(jsonwebtoken::Algorithm::ES256);
        let enc_key = jsonwebtoken::EncodingKey::from_ec_der(&priv_key);
        let claims = NoSubVapidClaims {
            exp: sec_since_epoch() + super::ONE_DAY_IN_SECONDS - 100,
            aud: domain.to_owned(),
            sub: None,
        };
        let token = jsonwebtoken::encode(&jwk_header, &claims, &enc_key).unwrap();
        let header = VapidHeaderWithKey {
            public_key,
            vapid: VapidHeader {
                scheme: "vapid".to_string(),
                token,
                version_data: VapidVersionData::Version1,
            },
        };
        let vv = validate_vapid_jwt(
            &header,
            &Url::from_str("http://example.org").unwrap(),
            &Metrics::noop(),
        )
        .unwrap_err()
        .kind;
        assert!(matches![
            vv,
            ApiErrorKind::VapidError(VapidError::InvalidVapid(_))
        ])
    }
}<|MERGE_RESOLUTION|>--- conflicted
+++ resolved
@@ -5,7 +5,7 @@
 use autopush_common::{
     db::User,
     tags::Tags,
-    util::{b64_decode_std, b64_decode_url, sec_since_epoch, ONE_DAY_IN_SECONDS},
+    util::{b64_decode_std, b64_decode_url},
 };
 use cadence::{CountedExt, StatsdClient};
 use futures::{future::LocalBoxFuture, FutureExt};
@@ -26,13 +26,8 @@
 use crate::metrics::Metrics;
 use crate::server::AppState;
 
-<<<<<<< HEAD
-=======
 use crate::settings::Settings;
 
-const ONE_DAY_IN_SECONDS: u64 = 60 * 60 * 24;
-
->>>>>>> 372f3940
 /// Extracts subscription data from `TokenInfo` and verifies auth/crypto headers
 #[derive(Clone, Debug)]
 pub struct Subscription {
@@ -340,7 +335,7 @@
     use crate::extractors::subscription::repad_base64;
     use crate::headers::vapid::{VapidError, VapidHeader, VapidHeaderWithKey, VapidVersionData};
     use crate::metrics::Metrics;
-    use autopush_common::util::{b64_decode_std, sec_since_epoch};
+    use autopush_common::util::b64_decode_std;
     use serde::{Deserialize, Serialize};
     use std::str::FromStr;
     use url::Url;
@@ -369,7 +364,7 @@
         let jwk_header = jsonwebtoken::Header::new(jsonwebtoken::Algorithm::ES256);
         let enc_key = jsonwebtoken::EncodingKey::from_ec_der(&priv_key);
         let claims = VapidClaims {
-            exp: sec_since_epoch() + super::ONE_DAY_IN_SECONDS - 100,
+            exp: VapidClaims::default_exp() - 100,
             aud: domain.to_owned(),
             sub: "mailto:admin@example.com".to_owned(),
         };
@@ -400,7 +395,7 @@
         let jwk_header = jsonwebtoken::Header::new(jsonwebtoken::Algorithm::ES256);
         let enc_key = jsonwebtoken::EncodingKey::from_ec_der(&priv_key);
         let claims = VapidClaims {
-            exp: sec_since_epoch() + super::ONE_DAY_IN_SECONDS - 100,
+            exp: VapidClaims::default_exp() - 100,
             aud: domain.to_owned(),
             sub: "mailto:admin@example.com".to_owned(),
         };
@@ -445,7 +440,7 @@
         let jwk_header = jsonwebtoken::Header::new(jsonwebtoken::Algorithm::ES256);
         let enc_key = jsonwebtoken::EncodingKey::from_ec_der(&priv_key);
         let claims = StrExpVapidClaims {
-            exp: (sec_since_epoch() + super::ONE_DAY_IN_SECONDS - 100).to_string(),
+            exp: (VapidClaims::default_exp() - 100).to_string(),
             aud: domain.to_owned(),
             sub: "mailto:admin@example.com".to_owned(),
         };
@@ -493,7 +488,7 @@
         let jwk_header = jsonwebtoken::Header::new(jsonwebtoken::Algorithm::ES256);
         let enc_key = jsonwebtoken::EncodingKey::from_ec_der(&priv_key);
         let claims = VapidClaims {
-            exp: sec_since_epoch() + super::ONE_DAY_IN_SECONDS - 100,
+            exp: VapidClaims::default_exp() - 100,
             aud: domain.to_owned(),
             sub: "mailto:admin@example.com".to_owned(),
         };
@@ -568,7 +563,7 @@
         let jwk_header = jsonwebtoken::Header::new(jsonwebtoken::Algorithm::ES256);
         let enc_key = jsonwebtoken::EncodingKey::from_ec_der(&priv_key);
         let claims = NoSubVapidClaims {
-            exp: sec_since_epoch() + super::ONE_DAY_IN_SECONDS - 100,
+            exp: VapidClaims::default_exp() - 100,
             aud: domain.to_owned(),
             sub: None,
         };
