use std::borrow::Cow;
use std::error::Error;
use std::str::FromStr;

use actix_web::{dev::Payload, web::Data, FromRequest, HttpRequest};
use autopush_common::{
    db::User,
    tags::Tags,
    util::{b64_decode_std, b64_decode_url},
};
use cadence::{CountedExt, StatsdClient};
use futures::{future::LocalBoxFuture, FutureExt};
use jsonwebtoken::{Algorithm, DecodingKey, Validation};
use openssl::hash::MessageDigest;
use url::Url;
use uuid::Uuid;

use crate::error::{ApiError, ApiErrorKind, ApiResult};
use crate::extractors::{
    token_info::{ApiVersion, TokenInfo},
    user::validate_user,
};
use crate::headers::{
    crypto_key::CryptoKeyHeader,
    vapid::{VapidClaims, VapidError, VapidHeader, VapidHeaderWithKey, VapidVersionData},
};
use crate::metrics::Metrics;
use crate::server::AppState;
use autopush_common::track_id::TrackId;

use crate::settings::Settings;

/// Extracts subscription data from `TokenInfo` and verifies auth/crypto headers
#[derive(Clone, Debug)]
pub struct Subscription {
    pub user: User,
    pub channel_id: Uuid,
    pub vapid: Option<VapidHeaderWithKey>,
<<<<<<< HEAD
    pub tracking_id: Option<TrackId>,
=======
    /// Should this subscription update be tracked internally?
    /// (This should ONLY be applied for messages that match known
    /// Mozilla provided VAPID public keys.)
    pub tracking_id: Option<String>,
>>>>>>> e6ac463a
}

impl FromRequest for Subscription {
    type Error = ApiError;
    type Future = LocalBoxFuture<'static, Result<Self, Self::Error>>;

    fn from_request(req: &HttpRequest, _: &mut Payload) -> Self::Future {
        let req = req.clone();

        async move {
            // Collect token info and server state
            let token_info = TokenInfo::extract(&req).await?;
            trace!("🔐 Token info: {:?}", &token_info);
            let app_state: Data<AppState> =
                Data::extract(&req).await.expect("No server state found");
            let metrics = Metrics::from(&app_state);

            // Decrypt the token
            let token = app_state
                .fernet
                .decrypt(&repad_base64(&token_info.token))
                .map_err(|e| {
                    // Since we're decrypting and endpoint, we get a lot of spam links.
                    // This can fill our logs.
                    trace!("🔐 fernet: {:?}", e);
                    ApiErrorKind::InvalidToken
                })?;

            // Parse VAPID and extract public key.
            let vapid: Option<VapidHeaderWithKey> = parse_vapid(&token_info, &app_state.metrics)?
                .map(|vapid| extract_public_key(vapid, &token_info))
                .transpose()?;

            trace!("raw vapid: {:?}", &vapid);
            let trackable = if let Some(vapid) = &vapid {
                app_state.settings.is_trackable(vapid)
            } else {
                false
            };

            // Generate the tracking ID we can use for this message.
            // Capturing the vapid sub right now will cause too much cardinality. Instead,
            // let's just capture if we have a valid VAPID, as well as what sort of bad sub
            // values we get.

            let track_id = if let Some(ref header) = vapid {
                let sub = header
                    .vapid
                    .sub()
                    .map_err(|e: VapidError| {
                        // Capture the type of error and add it to metrics.
                        let mut tags = Tags::default();
                        tags.tags
                            .insert("error".to_owned(), e.as_metric().to_owned());
                        metrics
                            .clone()
                            .incr_with_tags("notification.auth.error", Some(tags));
                    })
                    .unwrap_or_default();
                // For now, record that we had a good (?) VAPID sub,
                metrics.clone().incr("notification.auth.ok");
                info!("VAPID sub: {:?}", sub);

                header
                    .vapid
                    .claims()
                    .map(|claims| {
                        claims.meta.map(|meta| TrackId {
                            meta: Some(meta),
                            ..Default::default()
                        })
                    })
                    .unwrap_or(None)
            } else {
                None
            };
            if track_id.is_some() {
                debug!("👣 TrackId {:?}", track_id);
            }

            match token_info.api_version {
                ApiVersion::Version1 => version_1_validation(&token)?,
                ApiVersion::Version2 => version_2_validation(&token, vapid.as_ref())?,
            }

            // Load and validate user data.
            // Note: It is safe to unwrap the Uuid result because an error is
            // only returned if the slice length is not 16.
            let uaid = Uuid::from_slice(&token[..16]).unwrap();
            let channel_id = Uuid::from_slice(&token[16..32]).unwrap();

            trace!("UAID: {:?}, CHID: {:?}", uaid, channel_id);

            let user = app_state
                .db
                .get_user(&uaid)
                .await?
                .ok_or(ApiErrorKind::NoSubscription)?;

            trace!("user: {:?}", &user);
            validate_user(&user, &channel_id, &app_state).await?;

            // Validate the VAPID JWT token and record the version
            if let Some(vapid) = &vapid {
                validate_vapid_jwt(vapid, &app_state.settings.endpoint_url(), &metrics)?;

                app_state
                    .metrics
                    .incr(&format!("updates.vapid.draft{:02}", vapid.vapid.version()))?;
            }

            Ok(Subscription {
                user,
                channel_id,
                vapid,
<<<<<<< HEAD
                tracking_id: track_id,
=======
                // Eventually this will be replaced by the generated, opaque
                // tracking ID, for now, just use a simple UUID4 string.
                tracking_id: if trackable {
                    Some(uuid::Uuid::new_v4().as_simple().to_string())
                } else {
                    None
                },
>>>>>>> e6ac463a
            })
        }
        .boxed_local()
    }
}

/// Add back padding to a base64 string
fn repad_base64(data: &str) -> Cow<'_, str> {
    let trailing_chars = data.len() % 4;

    if trailing_chars != 0 {
        let mut data = data.to_string();

        for _ in trailing_chars..4 {
            data.push('=');
        }

        Cow::Owned(data)
    } else {
        Cow::Borrowed(data)
    }
}

/// Parse the authorization header for VAPID data and update metrics
fn parse_vapid(token_info: &TokenInfo, metrics: &StatsdClient) -> ApiResult<Option<VapidHeader>> {
    let auth_header = match token_info.auth_header.as_ref() {
        Some(header) => header,
        None => return Ok(None),
    };

    let vapid = VapidHeader::parse(auth_header).map_err(|e| {
        metrics
            .incr_with_tags("notification.auth.error")
            .with_tag("error", e.as_metric())
            .send();
        e
    })?;

    metrics
        .incr_with_tags("notification.auth")
        .with_tag("vapid", &vapid.version().to_string())
        .with_tag("scheme", &vapid.scheme)
        .send();

    Ok(Some(vapid))
}

/// Extract the VAPID public key from the headers
fn extract_public_key(vapid: VapidHeader, token_info: &TokenInfo) -> ApiResult<VapidHeaderWithKey> {
    Ok(match vapid.version_data.clone() {
        VapidVersionData::Version1 => {
            // VAPID v1 stores the public key in the Crypto-Key header
            let header = token_info.crypto_key_header.as_deref().ok_or_else(|| {
                ApiErrorKind::InvalidEncryption("Missing Crypto-Key header".to_string())
            })?;
            let header_data = CryptoKeyHeader::parse(header).ok_or_else(|| {
                ApiErrorKind::InvalidEncryption("Invalid Crypto-Key header".to_string())
            })?;
            let public_key = header_data.get_by_key("p256ecdsa").ok_or_else(|| {
                ApiErrorKind::InvalidEncryption(
                    "Missing p256ecdsa in Crypto-Key header".to_string(),
                )
            })?;

            VapidHeaderWithKey {
                vapid,
                public_key: public_key.to_string(),
            }
        }
        VapidVersionData::Version2 { public_key } => VapidHeaderWithKey { vapid, public_key },
    })
}

/// `/webpush/v1/` validations
fn version_1_validation(token: &[u8]) -> ApiResult<()> {
    if token.len() != 32 {
        // Corrupted token
        return Err(ApiErrorKind::InvalidToken.into());
    }

    Ok(())
}

/// Decode a public key string
///
/// NOTE: Some customers send a VAPID public key with incorrect padding and
/// in standard base64 encoding. (Both of these violate the VAPID RFC)
/// Prior python versions ignored these errors, so we should too.
fn decode_public_key(public_key: &str) -> ApiResult<Vec<u8>> {
    if public_key.contains(['/', '+']) {
        b64_decode_std(public_key.trim_end_matches('='))
    } else {
        b64_decode_url(public_key.trim_end_matches('='))
    }
    .map_err(|e| {
        error!("decode_public_key: {:?}", e);
        VapidError::InvalidKey(e.to_string()).into()
    })
}

/// `/webpush/v2/` validations
fn version_2_validation(token: &[u8], vapid: Option<&VapidHeaderWithKey>) -> ApiResult<()> {
    if token.len() != 64 {
        // Corrupted token
        return Err(ApiErrorKind::InvalidToken.into());
    }

    // Verify that the sender is authorized to send notifications.
    // The last 32 bytes of the token is the hashed public key.
    let token_key = &token[32..];
    let public_key = &vapid.ok_or(VapidError::MissingKey)?.public_key;

    // Hash the VAPID public key
    let public_key = decode_public_key(public_key)?;
    let key_hash = openssl::hash::hash(MessageDigest::sha256(), &public_key)
        .map_err(ApiErrorKind::TokenHashValidation)?;

    // Verify that the VAPID public key equals the (expected) token public key
    if !openssl::memcmp::eq(&key_hash, token_key) {
        return Err(VapidError::KeyMismatch.into());
    }

    Ok(())
}

// Perform a very brain dead conversion of a string to a CamelCaseVersion
fn term_to_label(term: &str) -> String {
    term.split(' ').fold("".to_owned(), |prev, word: &str| {
        format!(
            "{}{}{}",
            prev,
            word.get(0..1).unwrap_or_default().to_ascii_uppercase(),
            word.get(1..).unwrap_or_default()
        )
    })
}

/// Validate the VAPID JWT token. Specifically,
/// - Check the signature
/// - Make sure it hasn't expired
/// - Make sure the expiration isn't too far into the future
///
/// This is mostly taken care of by the jsonwebtoken library
fn validate_vapid_jwt(
    vapid: &VapidHeaderWithKey,
    domain: &Url,
    metrics: &Metrics,
) -> ApiResult<()> {
    let settings = Settings::with_env_and_config_file(&None).unwrap();
    let VapidHeaderWithKey { vapid, public_key } = vapid;

    let public_key = decode_public_key(public_key)?;
    let mut validation = Validation::new(Algorithm::ES256);
    let audience: Vec<&str> = settings.vapid_aud.iter().map(|s| s.as_str()).collect();
    validation.set_audience(&audience);
    validation.set_required_spec_claims(&["exp", "aud", "sub"]);

    let token_data = match jsonwebtoken::decode::<VapidClaims>(
        &vapid.token,
        &DecodingKey::from_ec_der(&public_key),
        &validation,
    ) {
        Ok(v) => v,
        Err(e) => match e.kind() {
            // NOTE: This will fail if `exp` is specified as anything instead of a numeric or if a required field is empty
            jsonwebtoken::errors::ErrorKind::Json(e) => {
                let mut tags = Tags::default();
                tags.tags.insert(
                    "error".to_owned(),
                    match e.classify() {
                        serde_json::error::Category::Io => "IO_ERROR",
                        serde_json::error::Category::Syntax => "SYNTAX_ERROR",
                        serde_json::error::Category::Data => "DATA_ERROR",
                        serde_json::error::Category::Eof => "EOF_ERROR",
                    }
                    .to_owned(),
                );
                metrics
                    .clone()
                    .incr_with_tags("notification.auth.bad_vapid.json", Some(tags));
                if e.is_data() {
                    debug!("VAPID data warning: {:?}", e);
                    return Err(VapidError::InvalidVapid(
                        "A value in the vapid claims is either missing or incorrectly specified (e.g. \"exp\":\"12345\" or \"sub\":null). Please correct and retry.".to_owned(),
                    )
                    .into());
                }
                // Other errors are always possible. Try to be helpful by returning
                // the Json parse error.
                return Err(VapidError::InvalidVapid(e.to_string()).into());
            }
            jsonwebtoken::errors::ErrorKind::MissingRequiredClaim(_) => {
                return Err(VapidError::InvalidVapid(e.to_string()).into());
            }
            _ => {
                // Attempt to match up the majority of ErrorKind variants.
                // The third-party errors all defer to the source, so we can
                // use that to differentiate for actual errors.
                let mut tags = Tags::default();
                let label = if e.source().is_none() {
                    // These two have the most cardinality, so we need to handle
                    // them separately.
                    let mut label_name = e.to_string();
                    if label_name.contains(':') {
                        // if the error begins with a common tag e.g. "Missing required claim: ..."
                        // then convert it to a less cardinal version. This is lossy, but acceptable.
                        label_name =
                            term_to_label(label_name.split(':').next().unwrap_or_default());
                    } else if label_name.contains(' ') {
                        // if a space still snuck through somehow, remove it.
                        label_name = term_to_label(&label_name);
                    }
                    label_name
                } else {
                    // If you need to dig into these, there's always the logs.
                    "Other".to_owned()
                };
                tags.tags.insert("error".to_owned(), label);
                metrics
                    .clone()
                    .incr_with_tags("notification.auth.bad_vapid.other", Some(tags));
                error!("Bad Aud: Unexpected VAPID error: {:?}", &e);
                return Err(e.into());
            }
        },
    };

    // Dump the claims.
    // Note, this can produce a LOT of log messages if this feature is enabled.
    #[cfg(feature = "log_vapid")]
    if let Some(claims_str) = vapid.token.split('.').next() {
        use base64::Engine;
        info!(
            "Vapid";
            "sub" => &token_data.claims.sub,
            "claims" => String::from_utf8(
                base64::engine::general_purpose::URL_SAFE_NO_PAD
                    .decode(claims_str)
                    .unwrap_or_default()
            )
            .unwrap_or("UNKNOWN".to_owned())
        );
    };

    if token_data.claims.exp > VapidClaims::default_exp() {
        // The expiration is too far in the future
        return Err(VapidError::FutureExpirationToken.into());
    }

    let aud = match Url::from_str(&token_data.claims.aud.clone().unwrap_or_default()) {
        Ok(v) => v,
        Err(_) => {
            error!("Bad Aud: Invalid audience {:?}", &token_data.claims.aud);
            metrics.clone().incr("notification.auth.bad_vapid.aud");
            return Err(VapidError::InvalidAudience.into());
        }
    };

    if domain != &aud {
        info!(
            "Bad Aud: I am <{:?}>, asked for <{:?}> ",
            domain.as_str(),
            token_data.claims.aud
        );
        metrics.clone().incr("notification.auth.bad_vapid.domain");
        return Err(VapidError::InvalidAudience.into());
    }

    Ok(())
}

#[cfg(test)]
pub mod tests {
    use super::{term_to_label, validate_vapid_jwt, VapidClaims};
    use crate::error::ApiErrorKind;
    use crate::extractors::subscription::repad_base64;
    use crate::headers::vapid::{VapidError, VapidHeader, VapidHeaderWithKey, VapidVersionData};
    use crate::metrics::Metrics;
    use autopush_common::util::b64_decode_std;
    use lazy_static::lazy_static;
    use serde::{Deserialize, Serialize};
    use std::str::FromStr;
    use url::Url;

    pub const PUB_KEY: &str =
        "BM3bVjW_wuZC54alIbqjTbaBNtthriVtdZlchOyOSdbVYeYQu2i5inJdft7jUWIAy4O9xHBbY196Gf-1odb8hds";

    lazy_static! {
        static ref PRIV_KEY: Vec<u8> = b64_decode_std(
            "MIGHAgEAMBMGByqGSM49AgEGCCqGSM49AwEHBG0wawIBAQQgZImOgpRszunnU3j1\
                    oX5UQiX8KU4X2OdbENuvc/t8wpmhRANCAATN21Y1v8LmQueGpSG6o022gTbbYa4l\
                    bXWZXITsjknW1WHmELtouYpyXX7e41FiAMuDvcRwW2Nfehn/taHW/IXb",
        )
        .unwrap();
    }

    /// Make a vapid header.
    /// *NOTE*: This follows a python format where you only specify overrides. Any value not
    /// specified will use a default value.
    pub fn make_vapid(sub: &str, aud: &str, exp: u64, key: String) -> VapidHeaderWithKey {
        let jwk_header = jsonwebtoken::Header::new(jsonwebtoken::Algorithm::ES256);
        let enc_key = jsonwebtoken::EncodingKey::from_ec_der(&PRIV_KEY);
        let claims = VapidClaims {
            exp,
            aud: Some(aud.to_string()),
            sub: Some(sub.to_string()),
            meta: None,
        };
        let token = jsonwebtoken::encode(&jwk_header, &claims, &enc_key).unwrap();

        VapidHeaderWithKey {
            public_key: key.to_owned(),
            vapid: VapidHeader {
                scheme: "vapid".to_string(),
                token,
                version_data: VapidVersionData::Version1,
            },
        }
    }

    #[test]
    fn repad_base64_1_padding() {
        assert_eq!(repad_base64("Zm9vYmE"), "Zm9vYmE=")
    }

    #[test]
    fn repad_base64_2_padding() {
        assert_eq!(repad_base64("Zm9vYg"), "Zm9vYg==")
    }

    #[test]
    fn vapid_aud_valid() {
        // Specify a potentially invalid padding.
        let public_key = "BM3bVjW_wuZC54alIbqjTbaBNtthriVtdZlchOyOSdbVYeYQu2i5inJdft7jUWIAy4O9xHBbY196Gf-1odb8hds==".to_owned();
        let domain = "https://push.services.mozilla.org";

        let header = make_vapid(
            "mailto:admin@example.com",
            domain,
            VapidClaims::default_exp() - 100,
            public_key,
        );
        let result = validate_vapid_jwt(&header, &Url::from_str(domain).unwrap(), &Metrics::noop());
        assert!(result.is_ok());
    }

    #[test]
    fn vapid_aud_invalid() {
        let domain = "https://push.services.mozilla.org";
        let header = make_vapid(
            "mailto:admin@example.com",
            domain,
            VapidClaims::default_exp() - 100,
            PUB_KEY.to_owned(),
        );
        assert!(matches!(
            validate_vapid_jwt(
                &header,
                &Url::from_str("http://example.org").unwrap(),
                &Metrics::noop()
            )
            .unwrap_err()
            .kind,
            ApiErrorKind::VapidError(VapidError::InvalidAudience)
        ));
    }

    #[test]
    fn vapid_exp_is_string() {
        #[derive(Debug, Deserialize, Serialize)]
        struct StrExpVapidClaims {
            exp: String,
            aud: String,
            sub: String,
        }

        let domain = "https://push.services.mozilla.org";
        let jwk_header = jsonwebtoken::Header::new(jsonwebtoken::Algorithm::ES256);
        let enc_key = jsonwebtoken::EncodingKey::from_ec_der(&PRIV_KEY);
        let claims = StrExpVapidClaims {
            exp: (VapidClaims::default_exp() - 100).to_string(),
            aud: domain.to_owned(),
            sub: "mailto:admin@example.com".to_owned(),
        };
        let token = jsonwebtoken::encode(&jwk_header, &claims, &enc_key).unwrap();
        let header = VapidHeaderWithKey {
            public_key: PUB_KEY.to_owned(),
            vapid: VapidHeader {
                scheme: "vapid".to_string(),
                token,
                version_data: VapidVersionData::Version1,
            },
        };
        let vv = validate_vapid_jwt(
            &header,
            &Url::from_str("http://example.org").unwrap(),
            &Metrics::noop(),
        )
        .unwrap_err()
        .kind;
        assert!(matches![
            vv,
            ApiErrorKind::VapidError(VapidError::InvalidVapid(_))
        ])
    }

    #[test]
    fn vapid_public_key_variants() {
        #[derive(Debug, Deserialize, Serialize)]
        struct StrExpVapidClaims {
            exp: String,
            aud: String,
            sub: String,
        }

        // pretty much matches the kind of key we get from some partners.
        let public_key_standard = "BM3bVjW/wuZC54alIbqjTbaBNtthriVtdZlchOyOSdbVYeYQu2i5inJdft7jUWIAy4O9xHBbY196Gf+1odb8hds=".to_owned();
        let public_key_url_safe = "BM3bVjW_wuZC54alIbqjTbaBNtthriVtdZlchOyOSdbVYeYQu2i5inJdft7jUWIAy4O9xHBbY196Gf-1odb8hds=".to_owned();
        let domain = "https://push.services.mozilla.org";
        let jwk_header = jsonwebtoken::Header::new(jsonwebtoken::Algorithm::ES256);
        let enc_key = jsonwebtoken::EncodingKey::from_ec_der(&PRIV_KEY);
        let claims = VapidClaims {
            exp: VapidClaims::default_exp() - 100,
            aud: Some(domain.to_owned()),
            sub: Some("mailto:admin@example.com".to_owned()),
            meta: None,
        };
        let token = jsonwebtoken::encode(&jwk_header, &claims, &enc_key).unwrap();
        // try standard form with padding
        let header = VapidHeaderWithKey {
            public_key: public_key_standard.clone(),
            vapid: VapidHeader {
                scheme: "vapid".to_string(),
                token: token.clone(),
                version_data: VapidVersionData::Version1,
            },
        };
        assert!(
            validate_vapid_jwt(&header, &Url::from_str(domain).unwrap(), &Metrics::noop()).is_ok()
        );
        // try standard form with no padding
        let header = VapidHeaderWithKey {
            public_key: public_key_standard.trim_end_matches('=').to_owned(),
            vapid: VapidHeader {
                scheme: "vapid".to_string(),
                token: token.clone(),
                version_data: VapidVersionData::Version1,
            },
        };
        assert!(
            validate_vapid_jwt(&header, &Url::from_str(domain).unwrap(), &Metrics::noop()).is_ok()
        );
        // try URL safe form with padding
        let header = VapidHeaderWithKey {
            public_key: public_key_url_safe.clone(),
            vapid: VapidHeader {
                scheme: "vapid".to_string(),
                token: token.clone(),
                version_data: VapidVersionData::Version1,
            },
        };
        assert!(
            validate_vapid_jwt(&header, &Url::from_str(domain).unwrap(), &Metrics::noop()).is_ok()
        );
        // try URL safe form without padding
        let header = VapidHeaderWithKey {
            public_key: public_key_url_safe.trim_end_matches('=').to_owned(),
            vapid: VapidHeader {
                scheme: "vapid".to_string(),
                token,
                version_data: VapidVersionData::Version1,
            },
        };
        assert!(
            validate_vapid_jwt(&header, &Url::from_str(domain).unwrap(), &Metrics::noop()).is_ok()
        );
    }

    #[test]
    fn vapid_missing_sub() {
        #[derive(Debug, Deserialize, Serialize)]
        struct NoSubVapidClaims {
            exp: u64,
            aud: String,
            sub: Option<String>,
        }

        let domain = "https://push.services.mozilla.org";
        let jwk_header = jsonwebtoken::Header::new(jsonwebtoken::Algorithm::ES256);
        let enc_key = jsonwebtoken::EncodingKey::from_ec_der(&PRIV_KEY);
        let claims = NoSubVapidClaims {
            exp: VapidClaims::default_exp() - 100,
            aud: domain.to_owned(),
            sub: None,
        };
        let token = jsonwebtoken::encode(&jwk_header, &claims, &enc_key).unwrap();
        let header = VapidHeaderWithKey {
            public_key: PUB_KEY.to_owned(),
            vapid: VapidHeader {
                scheme: "vapid".to_string(),
                token,
                version_data: VapidVersionData::Version1,
            },
        };
        let vv = validate_vapid_jwt(
            &header,
            &Url::from_str("http://example.org").unwrap(),
            &Metrics::noop(),
        )
        .unwrap_err()
        .kind;
        dbg!(&vv);
        assert!(matches![
            vv,
            ApiErrorKind::VapidError(VapidError::InvalidVapid(_))
        ])
    }

    #[test]
    fn test_crapitalize() {
        assert_eq!(
            "LabelFieldWithoutData",
            term_to_label("LabelField without data")
        );
        assert_eq!("UntouchedField", term_to_label("UntouchedField"));
    }
}<|MERGE_RESOLUTION|>--- conflicted
+++ resolved
@@ -36,14 +36,7 @@
     pub user: User,
     pub channel_id: Uuid,
     pub vapid: Option<VapidHeaderWithKey>,
-<<<<<<< HEAD
     pub tracking_id: Option<TrackId>,
-=======
-    /// Should this subscription update be tracked internally?
-    /// (This should ONLY be applied for messages that match known
-    /// Mozilla provided VAPID public keys.)
-    pub tracking_id: Option<String>,
->>>>>>> e6ac463a
 }
 
 impl FromRequest for Subscription {
@@ -78,18 +71,13 @@
                 .transpose()?;
 
             trace!("raw vapid: {:?}", &vapid);
-            let trackable = if let Some(vapid) = &vapid {
-                app_state.settings.is_trackable(vapid)
-            } else {
-                false
-            };
 
             // Generate the tracking ID we can use for this message.
             // Capturing the vapid sub right now will cause too much cardinality. Instead,
             // let's just capture if we have a valid VAPID, as well as what sort of bad sub
             // values we get.
-
-            let track_id = if let Some(ref header) = vapid {
+            let tracking_id: Option<TrackId> = if let Some(header) = &vapid {
+                // Since we have a Vapid header parsed, might as well extract the "sub" out of it.
                 let sub = header
                     .vapid
                     .sub()
@@ -106,22 +94,26 @@
                 // For now, record that we had a good (?) VAPID sub,
                 metrics.clone().incr("notification.auth.ok");
                 info!("VAPID sub: {:?}", sub);
-
-                header
-                    .vapid
-                    .claims()
-                    .map(|claims| {
-                        claims.meta.map(|meta| TrackId {
-                            meta: Some(meta),
-                            ..Default::default()
+                if app_state.settings.is_trackable(header) {
+                    header
+                        .vapid
+                        .claims()
+                        .map(|claims| {
+                            claims.meta.map(|meta| TrackId {
+                                meta: Some(meta),
+                                ..Default::default()
+                            })
                         })
-                    })
-                    .unwrap_or(None)
+                        .unwrap_or(None)
+                } else {
+                    None
+                }
             } else {
                 None
             };
-            if track_id.is_some() {
-                debug!("👣 TrackId {:?}", track_id);
+
+            if tracking_id.is_some() {
+                debug!("👣 TrackId {:?}", tracking_id);
             }
 
             match token_info.api_version {
@@ -159,17 +151,7 @@
                 user,
                 channel_id,
                 vapid,
-<<<<<<< HEAD
-                tracking_id: track_id,
-=======
-                // Eventually this will be replaced by the generated, opaque
-                // tracking ID, for now, just use a simple UUID4 string.
-                tracking_id: if trackable {
-                    Some(uuid::Uuid::new_v4().as_simple().to_string())
-                } else {
-                    None
-                },
->>>>>>> e6ac463a
+                tracking_id,
             })
         }
         .boxed_local()
