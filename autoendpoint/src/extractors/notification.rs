--- conflicted
+++ resolved
@@ -29,12 +29,9 @@
     pub timestamp: time::Instant,
     /// UNIX timestamp in milliseconds
     pub sort_key_timestamp: u64,
-<<<<<<< HEAD
     /// Optional mozilla only tracking info
     pub meta: Option<String>,
-=======
     /// The encrypted notification body
->>>>>>> 2f3c9e28
     pub data: Option<String>,
 }
 
