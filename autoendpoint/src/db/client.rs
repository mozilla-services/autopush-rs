use crate::db::error::{DbError, DbResult};
use crate::db::retry::{
    retry_policy, retryable_delete_error, retryable_describe_table_error, retryable_getitem_error,
    retryable_putitem_error, retryable_updateitem_error,
};
use autopush_common::db::{DynamoDbNotification, DynamoDbUser};
use autopush_common::notification::Notification;
use autopush_common::util::sec_since_epoch;
use autopush_common::{ddb_item, hashmap, val};
use cadence::StatsdClient;
use rusoto_core::credential::StaticProvider;
use rusoto_core::{HttpClient, Region, RusotoError};
use rusoto_dynamodb::{
    AttributeValue, DeleteItemInput, DescribeTableError, DescribeTableInput, DynamoDb,
    DynamoDbClient, GetItemInput, PutItemInput, UpdateItemInput,
};
use std::collections::HashSet;
use std::env;
use uuid::Uuid;

/// The maximum TTL for channels, 30 days
const MAX_CHANNEL_TTL: u64 = 30 * 24 * 60 * 60;

/// Provides high-level operations over the DynamoDB database
#[derive(Clone)]
pub struct DbClient {
    ddb: DynamoDbClient,
    metrics: StatsdClient,
    router_table: String,
    pub message_table: String,
}

impl DbClient {
    pub fn new(
        metrics: StatsdClient,
        router_table: String,
        message_table: String,
    ) -> DbResult<Self> {
        let ddb = if let Ok(endpoint) = env::var("AWS_LOCAL_DYNAMODB") {
            DynamoDbClient::new_with(
                HttpClient::new().expect("TLS initialization error"),
                StaticProvider::new_minimal("BogusKey".to_string(), "BogusKey".to_string()),
                Region::Custom {
                    name: "us-east-1".to_string(),
                    endpoint,
                },
            )
        } else {
            DynamoDbClient::new(Region::default())
        };

        Ok(Self {
            ddb,
            metrics,
            router_table,
            message_table,
        })
    }

    /// Add a new user to the database. An error will occur if the user already
    /// exists.
    pub async fn add_user(&self, user: &DynamoDbUser) -> DbResult<()> {
        let input = PutItemInput {
            item: serde_dynamodb::to_hashmap(user)?,
            table_name: self.router_table.to_string(),
            condition_expression: Some("attribute_not_exists(uaid)".to_string()),
            ..Default::default()
        };

        retry_policy()
            .retry_if(
                move || self.ddb.put_item(input.clone()),
                retryable_putitem_error(self.metrics.clone()),
            )
            .await?;
        Ok(())
    }

    /// Read a user from the database
    pub async fn get_user(&self, uaid: Uuid) -> DbResult<Option<DynamoDbUser>> {
        let input = GetItemInput {
            table_name: self.router_table.clone(),
            consistent_read: Some(true),
            key: ddb_item! { uaid: s => uaid.to_simple().to_string() },
            ..Default::default()
        };

        retry_policy()
            .retry_if(
                || self.ddb.get_item(input.clone()),
                retryable_getitem_error(self.metrics.clone()),
            )
            .await?
            .item
            .map(serde_dynamodb::from_hashmap)
            .transpose()
            .map_err(DbError::from)
    }

    /// Delete a user from the router table
    pub async fn drop_user(&self, uaid: Uuid) -> DbResult<()> {
        let input = DeleteItemInput {
            table_name: self.router_table.clone(),
            key: ddb_item! { uaid: s => uaid.to_simple().to_string() },
            ..Default::default()
        };

        retry_policy()
            .retry_if(
                || self.ddb.delete_item(input.clone()),
                retryable_delete_error(self.metrics.clone()),
            )
            .await?;
        Ok(())
    }

    /// Add a channel to a user
    pub async fn add_channel(&self, uaid: Uuid, channel_id: Uuid) -> DbResult<()> {
        let input = UpdateItemInput {
            table_name: self.message_table.clone(),
            key: ddb_item! {
                uaid: s => uaid.to_simple().to_string(),
                chidmessageid: s => " ".to_string()
            },
            update_expression: Some("ADD chids :channel_id SET expiry = :expiry".to_string()),
            expression_attribute_values: Some(hashmap! {
                ":channel_id".to_string() => val!(SS => Some(channel_id.to_hyphenated())),
                ":expiry".to_string() => val!(N => sec_since_epoch() + MAX_CHANNEL_TTL)
            }),
            ..Default::default()
        };

        retry_policy()
            .retry_if(
                || self.ddb.update_item(input.clone()),
                retryable_updateitem_error(self.metrics.clone()),
            )
            .await?;
        Ok(())
    }

    /// Get the set of channel IDs for a user
    pub async fn get_channels(&self, uaid: Uuid) -> DbResult<HashSet<Uuid>> {
        // Channel IDs are stored in a special row in the message table, where
        // chidmessageid = " "
        let input = GetItemInput {
            table_name: self.message_table.clone(),
            consistent_read: Some(true),
            key: ddb_item! {
                uaid: s => uaid.to_simple().to_string(),
                chidmessageid: s => " ".to_string()
            },
            ..Default::default()
        };

        let output = retry_policy()
            .retry_if(
                || self.ddb.get_item(input.clone()),
                retryable_getitem_error(self.metrics.clone()),
            )
            .await?;

        // The channel IDs are in the notification's `chids` field
        let channels = output
            .item
            // Deserialize the notification
            .map(serde_dynamodb::from_hashmap::<DynamoDbNotification, _>)
            .transpose()?
            // Extract the channel IDs
            .and_then(|n| n.chids)
            .unwrap_or_default();

        // Convert the IDs from String to Uuid
        let channels = channels
            .into_iter()
            .map(|s| Uuid::parse_str(&s))
            .filter_map(Result::ok)
            .collect();

        Ok(channels)
    }

    /// Remove the node ID from a user in the router table.
    /// The node ID will only be cleared if `connected_at` matches up with the
    /// item's `connected_at`.
    pub async fn remove_node_id(
        &self,
        uaid: Uuid,
        node_id: String,
        connected_at: u64,
    ) -> DbResult<()> {
        let input = UpdateItemInput {
            key: ddb_item! { uaid: s => uaid.to_simple().to_string() },
            update_expression: Some("REMOVE node_id".to_string()),
            condition_expression: Some("(node_id = :node) and (connected_at = :conn)".to_string()),
            expression_attribute_values: Some(hashmap! {
                ":node".to_string() => val!(S => node_id),
                ":conn".to_string() => val!(N => connected_at.to_string())
            }),
            table_name: self.router_table.clone(),
            ..Default::default()
        };

        retry_policy()
            .retry_if(
                || self.ddb.update_item(input.clone()),
                retryable_updateitem_error(self.metrics.clone()),
            )
            .await?;

        Ok(())
    }

    /// Store a single message
    pub async fn store_message(&self, uaid: Uuid, message: Notification) -> DbResult<()> {
        let input = PutItemInput {
            item: serde_dynamodb::to_hashmap(&DynamoDbNotification::from_notif(&uaid, message))?,
            table_name: self.message_table.clone(),
            ..Default::default()
        };

        retry_policy()
            .retry_if(
                || self.ddb.put_item(input.clone()),
                retryable_putitem_error(self.metrics.clone()),
            )
            .await?;

        Ok(())
    }

<<<<<<< HEAD
    /// Check if the router table exists
    pub async fn router_table_exists(&self) -> DbResult<bool> {
        self.table_exists(self.router_table.clone()).await
    }

    /// Check if the message table exists
    pub async fn message_table_exists(&self) -> DbResult<bool> {
        self.table_exists(self.message_table.clone()).await
    }

    /// Check if a table exists
    async fn table_exists(&self, table_name: String) -> DbResult<bool> {
        let describe_item = DescribeTableInput { table_name };

        let output = match retry_policy()
            .retry_if(
                || self.ddb.describe_table(describe_item.clone()),
                retryable_describe_table_error(self.metrics.clone()),
            )
            .await
        {
            Ok(output) => output,
            Err(RusotoError::Service(DescribeTableError::ResourceNotFound(_))) => {
                return Ok(false);
            }
            Err(e) => return Err(e.into()),
        };

        let status = output
            .table
            .and_then(|table| table.table_status)
            .ok_or(DbError::TableStatusUnknown)?;

        Ok(["CREATING", "UPDATING", "ACTIVE"].contains(&status.as_str()))
=======
    /// Delete a notification
    pub async fn delete_message(&self, uaid: Uuid, sort_key: String) -> DbResult<()> {
        let input = DeleteItemInput {
            table_name: self.message_table.clone(),
            key: ddb_item! {
               uaid: s => uaid.to_simple().to_string(),
               chidmessageid: s => sort_key
            },
            ..Default::default()
        };

        retry_policy()
            .retry_if(
                || self.ddb.delete_item(input.clone()),
                retryable_delete_error(self.metrics.clone()),
            )
            .await?;
        Ok(())
>>>>>>> e20fc6af
    }
}<|MERGE_RESOLUTION|>--- conflicted
+++ resolved
@@ -229,7 +229,26 @@
         Ok(())
     }
 
-<<<<<<< HEAD
+    /// Delete a notification
+    pub async fn delete_message(&self, uaid: Uuid, sort_key: String) -> DbResult<()> {
+        let input = DeleteItemInput {
+            table_name: self.message_table.clone(),
+            key: ddb_item! {
+               uaid: s => uaid.to_simple().to_string(),
+               chidmessageid: s => sort_key
+            },
+            ..Default::default()
+        };
+
+        retry_policy()
+            .retry_if(
+                || self.ddb.delete_item(input.clone()),
+                retryable_delete_error(self.metrics.clone()),
+            )
+            .await?;
+        Ok(())
+    }
+
     /// Check if the router table exists
     pub async fn router_table_exists(&self) -> DbResult<bool> {
         self.table_exists(self.router_table.clone()).await
@@ -264,25 +283,5 @@
             .ok_or(DbError::TableStatusUnknown)?;
 
         Ok(["CREATING", "UPDATING", "ACTIVE"].contains(&status.as_str()))
-=======
-    /// Delete a notification
-    pub async fn delete_message(&self, uaid: Uuid, sort_key: String) -> DbResult<()> {
-        let input = DeleteItemInput {
-            table_name: self.message_table.clone(),
-            key: ddb_item! {
-               uaid: s => uaid.to_simple().to_string(),
-               chidmessageid: s => sort_key
-            },
-            ..Default::default()
-        };
-
-        retry_policy()
-            .retry_if(
-                || self.ddb.delete_item(input.clone()),
-                retryable_delete_error(self.metrics.clone()),
-            )
-            .await?;
-        Ok(())
->>>>>>> e20fc6af
     }
 }