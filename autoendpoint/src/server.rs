//! Main application server
#![forbid(unsafe_code)]
use std::sync::Arc;
use std::time::Duration;

use actix_cors::Cors;
use actix_web::{dev, http::StatusCode, middleware::ErrorHandlers, web, App, HttpServer};
use cadence::StatsdClient;
use fernet::MultiFernet;
use serde_json::json;

use autopush_common::db::{client::DbClient, dynamodb::DdbClientImpl, DbSettings, StorageType};

use crate::error::{ApiError, ApiErrorKind, ApiResult};
use crate::metrics;
use crate::routers::{adm::router::AdmRouter, apns::router::ApnsRouter, fcm::router::FcmRouter};
use crate::routes::{
    health::{health_route, lb_heartbeat_route, log_check, status_route, version_route},
    registration::{
        get_channels_route, new_channel_route, register_uaid_route, unregister_channel_route,
        unregister_user_route, update_token_route,
    },
    webpush::{delete_notification_route, webpush_route},
};
use crate::settings::Settings;

#[derive(Clone)]
pub struct ServerOptions {
    /// Server Data
    pub metrics: Arc<StatsdClient>,
    pub settings: Settings,
    pub fernet: MultiFernet,
    pub db: Box<dyn DbClient>,
    pub http: reqwest::Client,
    pub fcm_router: Arc<FcmRouter>,
    pub apns_router: Arc<ApnsRouter>,
    pub adm_router: Arc<AdmRouter>,
}

pub struct Server;

impl Server {
    pub async fn with_settings(settings: Settings) -> ApiResult<dev::Server> {
        let metrics = Arc::new(metrics::metrics_from_opts(&settings)?);
        let bind_address = format!("{}:{}", settings.host, settings.port);
        let fernet = settings.make_fernet();
        let endpoint_url = settings.endpoint_url();
        let db_settings = DbSettings {
            dsn: settings.db_dsn.clone(),
            db_settings: if settings.db_settings.is_empty() {
                warn!("❗ Using obsolete message_table and router_table args");
                // backfill from the older arguments.
                json!({"message_table": settings.message_table_name, "router_table":settings.router_table_name}).to_string()
            } else {
                settings.db_settings.clone()
            },
        };
        // NOTE: Eventually, this should use a `*_DB_DSN` setting to indicate the database storage
        // location and method. Existing versions of Autopush do not specify this, but instead
        // rely on either the environment variable `AWS_LOCAL_DYNAMODB` or fall back to the
        // rusoto_core::Region::default(), which complicates things.
        // `StorageType::from_dsn` is very preferential toward DynamoDB.
        let db: Box<dyn DbClient> = match StorageType::from_dsn(&db_settings.dsn) {
            StorageType::DynamoDb => Box::new(DdbClientImpl::new(metrics.clone(), &db_settings)?),
            StorageType::INVALID => {
                return Err(ApiErrorKind::General("Invalid DSN specified".to_owned()).into())
            }
        };
        let http = reqwest::ClientBuilder::new()
            .connect_timeout(Duration::from_millis(settings.connection_timeout_millis))
            .timeout(Duration::from_millis(settings.request_timeout_millis))
            .build()
            .expect("Could not generate request client");
        let fcm_router = Arc::new(
            FcmRouter::new(
                settings.fcm.clone(),
                endpoint_url.clone(),
                http.clone(),
                metrics.clone(),
                db.clone(),
            )
            .await?,
        );
        let apns_router = Arc::new(
            ApnsRouter::new(
                settings.apns.clone(),
                endpoint_url.clone(),
                metrics.clone(),
                db.clone(),
            )
            .await?,
        );
        let adm_router = Arc::new(AdmRouter::new(
            settings.adm.clone(),
            endpoint_url,
            http.clone(),
            metrics.clone(),
            db.clone(),
        )?);
        let server_opts = ServerOptions {
            metrics: metrics.clone(),
            settings,
            fernet,
            db,
            http,
            fcm_router,
            apns_router,
            adm_router,
        };

        let server = HttpServer::new(move || {
            App::new()
                .app_data(server_opts.clone())
                // Middleware
                .wrap(ErrorHandlers::new().handler(StatusCode::NOT_FOUND, ApiError::render_404))
                // This calls our slightly modified version of Sentry, which tries to pass along
                .wrap(crate::middleware::sentry::SentryWrapper::new(
                    metrics.clone(),
                    crate::settings::ENV_PREFIX.to_owned(),
                ))
                .wrap(Cors::default())
                // Extractor configuration
<<<<<<< HEAD
                //  TODO: web::Bytes::configure was removed. What did this do? Can we just pull from state?
                // .app_data(web::Bytes::configure(|cfg| {
                //    cfg.limit(state.settings.max_data_bytes)
                // }))
                .app_data(web::JsonConfig::default().limit(server_opts.settings.max_data_bytes))
=======
                .app_data(web::PayloadConfig::new(state.settings.max_data_bytes))
                .app_data(web::JsonConfig::default().limit(state.settings.max_data_bytes))
>>>>>>> 8fee4e8c
                // Endpoints
                .service(
                    web::resource(["/wpush/{api_version}/{token}", "/wpush/{token}"])
                        .route(web::post().to(webpush_route)),
                )
                .service(
                    web::resource("/m/{message_id}")
                        .route(web::delete().to(delete_notification_route)),
                )
                .service(
                    web::resource("/v1/{router_type}/{app_id}/registration")
                        .route(web::post().to(register_uaid_route)),
                )
                .service(
                    web::resource("/v1/{router_type}/{app_id}/registration/{uaid}")
                        .route(web::put().to(update_token_route))
                        .route(web::get().to(get_channels_route))
                        .route(web::delete().to(unregister_user_route)),
                )
                .service(
                    web::resource("/v1/{router_type}/{app_id}/registration/{uaid}/subscription")
                        .route(web::post().to(new_channel_route)),
                )
                .service(
                    web::resource(
                        "/v1/{router_type}/{app_id}/registration/{uaid}/subscription/{chid}",
                    )
                    .route(web::delete().to(unregister_channel_route)),
                )
                // Health checks
                .service(web::resource("/status").route(web::get().to(status_route)))
                .service(web::resource("/health").route(web::get().to(health_route)))
                // legacy
                .service(web::resource("/v1/err").route(web::get().to(log_check)))
                // standardized
                .service(web::resource("/__error__").route(web::get().to(log_check)))
                // Dockerflow
                .service(web::resource("/__heartbeat__").route(web::get().to(health_route)))
                .service(web::resource("/__lbheartbeat__").route(web::get().to(lb_heartbeat_route)))
                .service(web::resource("/__version__").route(web::get().to(version_route)))
        })
        .bind(bind_address)?
        .run();

        Ok(server)
    }
}<|MERGE_RESOLUTION|>--- conflicted
+++ resolved
@@ -120,16 +120,8 @@
                 ))
                 .wrap(Cors::default())
                 // Extractor configuration
-<<<<<<< HEAD
-                //  TODO: web::Bytes::configure was removed. What did this do? Can we just pull from state?
-                // .app_data(web::Bytes::configure(|cfg| {
-                //    cfg.limit(state.settings.max_data_bytes)
-                // }))
+                .app_data(web::PayloadConfig::new(server_opts.settings.max_data_bytes))
                 .app_data(web::JsonConfig::default().limit(server_opts.settings.max_data_bytes))
-=======
-                .app_data(web::PayloadConfig::new(state.settings.max_data_bytes))
-                .app_data(web::JsonConfig::default().limit(state.settings.max_data_bytes))
->>>>>>> 8fee4e8c
                 // Endpoints
                 .service(
                     web::resource(["/wpush/{api_version}/{token}", "/wpush/{token}"])
