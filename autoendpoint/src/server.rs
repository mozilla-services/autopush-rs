//! Main application server
#![forbid(unsafe_code)]
use std::sync::Arc;
use std::time::Duration;

use actix_cors::Cors;
use actix_web::{
    dev, http::StatusCode, middleware::ErrorHandlers, web, web::Data, App, HttpServer,
};
use cadence::StatsdClient;
use fernet::MultiFernet;
use serde_json::json;

#[cfg(feature = "bigtable")]
use autopush_common::db::bigtable::BigTableClientImpl;
use autopush_common::{
    db::{client::DbClient, spawn_pool_periodic_reporter, DbSettings, StorageType},
    middleware::sentry::SentryWrapper,
};

use crate::error::{ApiError, ApiErrorKind, ApiResult};
use crate::metrics;
<<<<<<< HEAD
#[cfg(feature = "adm")]
use crate::routers::adm::router::AdmRouter;
#[cfg(feature = "stub")]
use crate::routers::stub::router::StubRouter;
=======
>>>>>>> fda011e6
use crate::routers::{apns::router::ApnsRouter, fcm::router::FcmRouter};
use crate::routes::{
    health::{health_route, lb_heartbeat_route, log_check, status_route, version_route},
    registration::{
        get_channels_route, new_channel_route, register_uaid_route, unregister_channel_route,
        unregister_user_route, update_token_route,
    },
    webpush::{delete_notification_route, webpush_route},
};
use crate::settings::Settings;

#[derive(Clone)]
pub struct AppState {
    /// Server Data
    pub metrics: Arc<StatsdClient>,
    pub settings: Settings,
    pub fernet: MultiFernet,
    pub db: Box<dyn DbClient>,
    pub http: reqwest::Client,
    pub fcm_router: Arc<FcmRouter>,
    pub apns_router: Arc<ApnsRouter>,
<<<<<<< HEAD
    #[cfg(feature = "adm")]
    pub adm_router: Arc<AdmRouter>,
    #[cfg(feature = "stub")]
    pub stub_router: Arc<StubRouter>,
=======
>>>>>>> fda011e6
}

pub struct Server;

impl Server {
    pub async fn with_settings(settings: Settings) -> ApiResult<dev::Server> {
        let metrics = Arc::new(metrics::metrics_from_settings(&settings)?);
        let bind_address = format!("{}:{}", settings.host, settings.port);
        let fernet = settings.make_fernet();
        let endpoint_url = settings.endpoint_url();
        let db_settings = DbSettings {
            dsn: settings.db_dsn.clone(),
            db_settings: if settings.db_settings.is_empty() {
                warn!("❗ Using obsolete message_table and router_table args");
                // backfill from the older arguments.
                json!({"message_table": settings.message_table_name, "router_table":settings.router_table_name}).to_string()
            } else {
                settings.db_settings.clone()
            },
        };
        let db: Box<dyn DbClient> = match StorageType::from_dsn(&db_settings.dsn) {
            #[cfg(feature = "bigtable")]
            StorageType::BigTable => {
                debug!("Using BigTable");
                let client = BigTableClientImpl::new(metrics.clone(), &db_settings)?;
                client.spawn_sweeper(Duration::from_secs(30));
                Box::new(client)
            }
            _ => {
                debug!("No idea what {:?} is", &db_settings.dsn);
                return Err(ApiErrorKind::General(
                    "Invalid or Unsupported DSN specified".to_owned(),
                )
                .into());
            }
        };
        let http = reqwest::ClientBuilder::new()
            .connect_timeout(Duration::from_millis(settings.connection_timeout_millis))
            .timeout(Duration::from_millis(settings.request_timeout_millis))
            .build()
            .expect("Could not generate request client");
        let fcm_router = Arc::new(
            FcmRouter::new(
                settings.fcm.clone(),
                endpoint_url.clone(),
                http.clone(),
                metrics.clone(),
                db.clone(),
            )
            .await?,
        );
        let apns_router = Arc::new(
            ApnsRouter::new(
                settings.apns.clone(),
                endpoint_url.clone(),
                metrics.clone(),
                db.clone(),
            )
            .await?,
        );
<<<<<<< HEAD
        #[cfg(feature = "adm")]
        let adm_router = Arc::new(AdmRouter::new(
            settings.adm.clone(),
            endpoint_url,
            http.clone(),
            metrics.clone(),
            db.clone(),
        )?);
        #[cfg(feature = "stub")]
        let stub_router = Arc::new(StubRouter::new(settings.stub.clone())?);
=======
>>>>>>> fda011e6
        let app_state = AppState {
            metrics: metrics.clone(),
            settings,
            fernet,
            db,
            http,
            fcm_router,
            apns_router,
<<<<<<< HEAD
            #[cfg(feature = "adm")]
            adm_router,
            #[cfg(feature = "stub")]
            stub_router,
=======
>>>>>>> fda011e6
        };

        spawn_pool_periodic_reporter(
            Duration::from_secs(10),
            app_state.db.clone(),
            app_state.metrics.clone(),
        );

        let server = HttpServer::new(move || {
            // These have a bad habit of being reset. Specify them explicitly.
            let cors = Cors::default()
                .allow_any_origin()
                .allow_any_header()
                .allowed_methods(vec![
                    actix_web::http::Method::DELETE,
                    actix_web::http::Method::GET,
                    actix_web::http::Method::POST,
                    actix_web::http::Method::PUT,
                ])
                .max_age(3600);
            App::new()
                // Actix 4 recommends wrapping structures wtih web::Data (internally an Arc)
                .app_data(Data::new(app_state.clone()))
                // Extractor configuration
                .app_data(web::PayloadConfig::new(app_state.settings.max_data_bytes))
                .app_data(web::JsonConfig::default().limit(app_state.settings.max_data_bytes))
                // Middleware
                .wrap(ErrorHandlers::new().handler(StatusCode::NOT_FOUND, ApiError::render_404))
                // Our modified Sentry wrapper which does some blocking of non-reportable errors.
                .wrap(SentryWrapper::<ApiError>::new(
                    metrics.clone(),
                    "api_error".to_owned(),
                ))
                .wrap(cors)
                // Endpoints
                .service(
                    web::resource(["/wpush/{api_version}/{token}", "/wpush/{token}"])
                        .route(web::post().to(webpush_route)),
                )
                .service(
                    web::resource("/m/{message_id}")
                        .route(web::delete().to(delete_notification_route)),
                )
                .service(
                    web::resource("/v1/{router_type}/{app_id}/registration")
                        .route(web::post().to(register_uaid_route)),
                )
                .service(
                    web::resource("/v1/{router_type}/{app_id}/registration/{uaid}")
                        .route(web::put().to(update_token_route))
                        .route(web::get().to(get_channels_route))
                        .route(web::delete().to(unregister_user_route)),
                )
                .service(
                    web::resource("/v1/{router_type}/{app_id}/registration/{uaid}/subscription")
                        .route(web::post().to(new_channel_route)),
                )
                .service(
                    web::resource(
                        "/v1/{router_type}/{app_id}/registration/{uaid}/subscription/{chid}",
                    )
                    .route(web::delete().to(unregister_channel_route)),
                )
                // Health checks
                .service(web::resource("/status").route(web::get().to(status_route)))
                .service(web::resource("/health").route(web::get().to(health_route)))
                // legacy
                .service(web::resource("/v1/err").route(web::get().to(log_check)))
                // standardized
                .service(web::resource("/__error__").route(web::get().to(log_check)))
                // Dockerflow
                .service(web::resource("/__heartbeat__").route(web::get().to(health_route)))
                .service(web::resource("/__lbheartbeat__").route(web::get().to(lb_heartbeat_route)))
                .service(web::resource("/__version__").route(web::get().to(version_route)))
        })
        .bind(bind_address)?
        .run();

        Ok(server)
    }
}<|MERGE_RESOLUTION|>--- conflicted
+++ resolved
@@ -20,13 +20,8 @@
 
 use crate::error::{ApiError, ApiErrorKind, ApiResult};
 use crate::metrics;
-<<<<<<< HEAD
-#[cfg(feature = "adm")]
-use crate::routers::adm::router::AdmRouter;
 #[cfg(feature = "stub")]
 use crate::routers::stub::router::StubRouter;
-=======
->>>>>>> fda011e6
 use crate::routers::{apns::router::ApnsRouter, fcm::router::FcmRouter};
 use crate::routes::{
     health::{health_route, lb_heartbeat_route, log_check, status_route, version_route},
@@ -48,13 +43,8 @@
     pub http: reqwest::Client,
     pub fcm_router: Arc<FcmRouter>,
     pub apns_router: Arc<ApnsRouter>,
-<<<<<<< HEAD
-    #[cfg(feature = "adm")]
-    pub adm_router: Arc<AdmRouter>,
     #[cfg(feature = "stub")]
     pub stub_router: Arc<StubRouter>,
-=======
->>>>>>> fda011e6
 }
 
 pub struct Server;
@@ -115,19 +105,8 @@
             )
             .await?,
         );
-<<<<<<< HEAD
-        #[cfg(feature = "adm")]
-        let adm_router = Arc::new(AdmRouter::new(
-            settings.adm.clone(),
-            endpoint_url,
-            http.clone(),
-            metrics.clone(),
-            db.clone(),
-        )?);
         #[cfg(feature = "stub")]
         let stub_router = Arc::new(StubRouter::new(settings.stub.clone())?);
-=======
->>>>>>> fda011e6
         let app_state = AppState {
             metrics: metrics.clone(),
             settings,
@@ -136,13 +115,8 @@
             http,
             fcm_router,
             apns_router,
-<<<<<<< HEAD
-            #[cfg(feature = "adm")]
-            adm_router,
             #[cfg(feature = "stub")]
             stub_router,
-=======
->>>>>>> fda011e6
         };
 
         spawn_pool_periodic_reporter(
