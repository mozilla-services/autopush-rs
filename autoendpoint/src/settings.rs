//! Application settings

use config::{Config, ConfigError, Environment, File};
use fernet::{Fernet, MultiFernet};
use serde::Deserialize;
use url::Url;

use crate::routers::apns::settings::ApnsSettings;
use crate::routers::fcm::settings::FcmSettings;
#[cfg(feature = "stub")]
use crate::routers::stub::settings::StubSettings;

pub const ENV_PREFIX: &str = "autoend";

#[derive(Clone, Debug, Deserialize)]
#[serde(default)]
#[serde(deny_unknown_fields)]
pub struct Settings {
    pub scheme: String,
    pub host: String,
    pub port: u16,
    pub endpoint_url: String,

    /// The DSN to connect to the storage engine (Used to select between storage systems)
    pub db_dsn: Option<String>,
    /// JSON set of specific database settings (See data storage engines)
    pub db_settings: String,

    pub router_table_name: String,
    pub message_table_name: String,

    pub vapid_aud: Vec<String>,

    pub max_data_bytes: usize,
    pub crypto_keys: String,
    pub auth_keys: String,
    pub human_logs: bool,

    pub connection_timeout_millis: u64,
    pub request_timeout_millis: u64,

    pub statsd_host: Option<String>,
    pub statsd_port: u16,
    pub statsd_label: String,

    pub fcm: FcmSettings,
    pub apns: ApnsSettings,
<<<<<<< HEAD
    #[cfg(feature = "adm")]
    pub adm: AdmSettings,

    #[cfg(feature = "stub")]
    pub stub: StubSettings,
=======
>>>>>>> fda011e6
}

impl Default for Settings {
    fn default() -> Settings {
        Settings {
            scheme: "http".to_string(),
            host: "127.0.0.1".to_string(),
            endpoint_url: "".to_string(),
            port: 8000,
            db_dsn: None,
            db_settings: "".to_owned(),
            router_table_name: "router".to_string(),
            message_table_name: "message".to_string(),
            vapid_aud: vec![
                "https://push.services.mozilla.org".to_string(),
                "http://127.0.0.1:9160".to_string(),
            ],
            // max data is a bit hard to figure out, due to encryption. Using something
            // like pywebpush, if you encode a block of 4096 bytes, you'll get a
            // 4216 byte data block. Since we're going to be receiving this, we have to
            // presume base64 encoding, so we can bump things up to 5630 bytes max.
            max_data_bytes: 5630,
            crypto_keys: format!("[{}]", Fernet::generate_key()),
            auth_keys: r#"["AAAAAAAAAAAAAAAAAAAAAAAAAAAAAAAAAAAAAAAAAAB="]"#.to_string(),
            human_logs: false,
            connection_timeout_millis: 1000,
            request_timeout_millis: 3000,
            statsd_host: None,
            statsd_port: 8125,
            statsd_label: "autoendpoint".to_string(),
            fcm: FcmSettings::default(),
            apns: ApnsSettings::default(),
<<<<<<< HEAD
            #[cfg(feature = "adm")]
            adm: AdmSettings::default(),
            #[cfg(feature = "stub")]
            stub: StubSettings::default(),
=======
>>>>>>> fda011e6
        }
    }
}

impl Settings {
    /// Load the settings from the config file if supplied, then the environment.
    pub fn with_env_and_config_file(filename: &Option<String>) -> Result<Self, ConfigError> {
        let mut config = Config::builder();

        // Merge the config file if supplied
        if let Some(config_filename) = filename {
            config = config.add_source(File::with_name(config_filename));
        }

        // Merge the environment overrides
        // Note: Specify the separator here so that the shell can properly pass args
        // down to the sub structures.
        config = config.add_source(Environment::with_prefix(ENV_PREFIX).separator("__"));

        let built = config.build()?;

        built.try_deserialize::<Self>().map_err(|error| {
            match error {
                // Configuration errors are not very sysop friendly, Try to make them
                // a bit more 3AM useful.
                ConfigError::Message(error_msg) => {
                    println!("Bad configuration: {:?}", &error_msg);
                    println!("Please set in config file or use environment variable.");
                    println!(
                        "For example to set `database_url` use env var `{}_DATABASE_URL`\n",
                        ENV_PREFIX.to_uppercase()
                    );
                    error!("Configuration error: Value undefined {:?}", &error_msg);
                    ConfigError::NotFound(error_msg)
                }
                _ => {
                    error!("Configuration error: Other: {:?}", &error);
                    error
                }
            }
        })
    }

    /// Convert a string like `[item1,item2]` into a iterator over `item1` and `item2`.
    /// Panics with a custom message if the string is not in the expected form.
    fn read_list_from_str<'list>(
        list_str: &'list str,
        panic_msg: &'static str,
    ) -> impl Iterator<Item = &'list str> {
        if !(list_str.starts_with('[') && list_str.ends_with(']')) {
            panic!("{}", panic_msg);
        }

        let items = &list_str[1..list_str.len() - 1];
        items.split(',')
    }

    /// Initialize the fernet encryption instance
    pub fn make_fernet(&self) -> MultiFernet {
        let keys = &self.crypto_keys.replace(['"', ' '], "");
        let fernets = Self::read_list_from_str(keys, "Invalid AUTOEND_CRYPTO_KEYS")
            .map(|key| {
                debug!("🔐 Fernet keys: {:?}", &key);
                Fernet::new(key).expect("Invalid AUTOEND_CRYPTO_KEYS")
            })
            .collect();
        MultiFernet::new(fernets)
    }

    /// Get the list of auth hash keys
    pub fn auth_keys(&self) -> Vec<String> {
        let keys = &self.auth_keys.replace(['"', ' '], "");
        Self::read_list_from_str(keys, "Invalid AUTOEND_AUTH_KEYS")
            .map(|v| v.to_owned())
            .collect()
    }

    /// Get the URL for this endpoint server
    pub fn endpoint_url(&self) -> Url {
        let endpoint = if self.endpoint_url.is_empty() {
            format!("{}://{}:{}", self.scheme, self.host, self.port)
        } else {
            self.endpoint_url.clone()
        };
        Url::parse(&endpoint).expect("Invalid endpoint URL")
    }
}

#[cfg(test)]
mod tests {
    use super::Settings;
    use crate::error::ApiResult;

    #[test]
    fn test_auth_keys() -> ApiResult<()> {
        let success: Vec<String> = vec![
            "AAAAAAAAAAAAAAAAAAAAAAAAAAAAAAAAAAAAAAAAAAB=".to_owned(),
            "AAAAAAAAAAAAAAAAAAAAAAAAAAAAAAAAAAAAAAAAAAC=".to_owned(),
        ];
        // Try with quoted strings
        let settings = Settings{
            auth_keys: r#"["AAAAAAAAAAAAAAAAAAAAAAAAAAAAAAAAAAAAAAAAAAB=", "AAAAAAAAAAAAAAAAAAAAAAAAAAAAAAAAAAAAAAAAAAC="]"#.to_owned(),
            ..Default::default()
        };
        let result = settings.auth_keys();
        assert_eq!(result, success);

        // try with unquoted, non-JSON compliant strings.
        let settings = Settings{
            auth_keys: r#"[AAAAAAAAAAAAAAAAAAAAAAAAAAAAAAAAAAAAAAAAAAB=,AAAAAAAAAAAAAAAAAAAAAAAAAAAAAAAAAAAAAAAAAAC=]"#.to_owned(),
            ..Default::default()
        };
        let result = settings.auth_keys();
        assert_eq!(result, success);
        Ok(())
    }

    #[test]
    fn test_endpoint_url() -> ApiResult<()> {
        let example = "https://example.org/";
        let settings = Settings {
            endpoint_url: example.to_owned(),
            ..Default::default()
        };

        assert_eq!(settings.endpoint_url(), url::Url::parse(example).unwrap());
        let settings = Settings {
            ..Default::default()
        };

        assert_eq!(
            settings.endpoint_url(),
            url::Url::parse(&format!(
                "{}://{}:{}",
                settings.scheme, settings.host, settings.port
            ))
            .unwrap()
        );
        Ok(())
    }

    #[test]
    fn test_default_settings() {
        // Test that the Config works the way we expect it to.
        let port = format!("{}__PORT", super::ENV_PREFIX).to_uppercase();
        let timeout = format!("{}__FCM__TIMEOUT", super::ENV_PREFIX).to_uppercase();

        use std::env;
        let v1 = env::var(&port);
        let v2 = env::var(&timeout);
        env::set_var(&port, "9123");
        env::set_var(&timeout, "123");

        let settings = Settings::with_env_and_config_file(&None).unwrap();
        assert_eq!(&settings.port, &9123);
        assert_eq!(&settings.fcm.timeout, &123);
        assert_eq!(settings.host, "127.0.0.1".to_owned());
        // reset (just in case)
        if let Ok(p) = v1 {
            trace!("Resetting {}", &port);
            env::set_var(&port, p);
        } else {
            env::remove_var(&port);
        }
        if let Ok(p) = v2 {
            trace!("Resetting {}", &timeout);
            env::set_var(&timeout, p);
        } else {
            env::remove_var(&timeout);
        }
    }
}<|MERGE_RESOLUTION|>--- conflicted
+++ resolved
@@ -45,14 +45,9 @@
 
     pub fcm: FcmSettings,
     pub apns: ApnsSettings,
-<<<<<<< HEAD
-    #[cfg(feature = "adm")]
-    pub adm: AdmSettings,
 
     #[cfg(feature = "stub")]
     pub stub: StubSettings,
-=======
->>>>>>> fda011e6
 }
 
 impl Default for Settings {
@@ -85,13 +80,8 @@
             statsd_label: "autoendpoint".to_string(),
             fcm: FcmSettings::default(),
             apns: ApnsSettings::default(),
-<<<<<<< HEAD
-            #[cfg(feature = "adm")]
-            adm: AdmSettings::default(),
             #[cfg(feature = "stub")]
             stub: StubSettings::default(),
-=======
->>>>>>> fda011e6
         }
     }
 }
