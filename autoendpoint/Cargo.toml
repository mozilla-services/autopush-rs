--- conflicted
+++ resolved
@@ -54,11 +54,6 @@
 rusoto_dynamodb = "0.45.0"  # 0.46+ requires futures 0.3+
 serde_dynamodb = "0.6"  # 0.7+ requires rusoto_dynamodb 0.46+
 tokio = { version = "0.2", features = ["fs"] }  # 1.1+ requires futures 0.3+
-<<<<<<< HEAD
-thiserror = "1.0"
-url = "2.2"
-=======
->>>>>>> 008e3e8c
 validator = "0.16"
 validator_derive = "0.16"
 yup-oauth2 = "4.1.2"  # 5.0+ requires tokio 1.1+
