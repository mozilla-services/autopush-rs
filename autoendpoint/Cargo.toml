[package]
name = "autoendpoint"
version.workspace = true
authors.workspace = true
edition.workspace = true

[dependencies]
actix-http.workspace = true
actix-web.workspace = true
actix-rt.workspace = true
actix-cors.workspace = true
backtrace.workspace = true
base64.workspace = true
cadence.workspace = true
config.workspace = true
docopt.workspace = true
fernet.workspace = true
futures.workspace = true
futures-util.workspace = true
hex.workspace = true
lazy_static.workspace = true
log.workspace = true
openssl.workspace = true
rand.workspace = true
regex.workspace = true
reqwest.workspace = true
rusoto_core.workspace = true
rusoto_dynamodb.workspace = true
sentry.workspace = true
sentry-actix.workspace = true
sentry-core.workspace = true
serde.workspace = true
serde_derive.workspace = true
serde_dynamodb.workspace = true
serde_json.workspace = true
slog.workspace = true
slog-async.workspace = true
slog-mozlog-json.workspace = true
slog-scope.workspace = true
slog-stdlog.workspace = true
slog-term.workspace = true
thiserror.workspace = true
tokio.workspace = true
url.workspace = true
uuid.workspace = true

a2 = { version = "0.8" }
bytebuffer = "2.1"
again = { version = "0.1.2", default-features = false, features = [
    "log",
    "rand",
] }
async-trait = "0.1"
autopush_common = { path = "../autopush-common" }
jsonwebtoken = "8.0" # v9.0 breaks vapid aud tests. https://mozilla-hub.atlassian.net/browse/SYNC-4201
validator = "0.17"
validator_derive = "0.17"
yup-oauth2 = "8.1"

# For mockito test debugging
#ureq={ version="2.4", features=["json"] }

[dev-dependencies]
deadpool = { workspace = true }
mockall.workspace = true
mockito = "0.31"
tempfile = "3.2.0"
tokio = { workspace = true, features = ["fs", "macros"] }

[features]
default = ["dual"]
bigtable = ["autopush_common/bigtable"]
dynamodb = ["autopush_common/dynamodb"]
dual = ["bigtable", "dynamodb"]
emulator = ["bigtable"]
<<<<<<< HEAD
stub = []
=======
adm = []
>>>>>>> f58d3752
<|MERGE_RESOLUTION|>--- conflicted
+++ resolved
@@ -73,8 +73,5 @@
 dynamodb = ["autopush_common/dynamodb"]
 dual = ["bigtable", "dynamodb"]
 emulator = ["bigtable"]
-<<<<<<< HEAD
 stub = []
-=======
-adm = []
->>>>>>> f58d3752
+adm = []