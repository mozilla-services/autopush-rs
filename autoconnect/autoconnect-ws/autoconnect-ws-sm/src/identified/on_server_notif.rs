use actix_web::rt;
use cadence::{Counted, CountedExt};

use autoconnect_common::protocol::{ServerMessage, ServerNotification};
use autopush_common::{
    db::CheckStorageResponse, notification::Notification, util::sec_since_epoch,
};

use super::WebPushClient;
use crate::error::SMError;

impl WebPushClient {
    /// Handle a `ServerNotification` for this user
    ///
    /// `ServerNotification::Disconnect` is emitted by the same autoconnect
    /// node recieving it when a User has logged into that same node twice to
    /// "Ghost" (disconnect) the first user's session for its second session.
    ///
    /// Other variants are emitted by autoendpoint
    pub async fn on_server_notif(
        &mut self,
        snotif: ServerNotification,
    ) -> Result<Vec<ServerMessage>, SMError> {
        match snotif {
            ServerNotification::Notification(notif) => Ok(vec![self.notif(notif)?]),
            ServerNotification::CheckStorage => self.check_storage().await,
            ServerNotification::Disconnect => Err(SMError::Ghost),
        }
    }

    /// After disconnecting from the `ClientRegistry`, moves any queued Direct
    /// Push Notifications to unacked_direct_notifs (to be stored in the db on
    /// `shutdown`)
    pub fn on_server_notif_shutdown(&mut self, snotif: ServerNotification) {
        trace!("WebPushClient::on_server_notif_shutdown");
        if let ServerNotification::Notification(notif) = snotif {
            self.ack_state.unacked_direct_notifs.push(notif);
        }
    }

    /// Send a Direct Push Notification to this user
    fn notif(&mut self, notif: Notification) -> Result<ServerMessage, SMError> {
        trace!("WebPushClient::notif Sending a direct notif");
        if notif.ttl != 0 {
            self.ack_state.unacked_direct_notifs.push(notif.clone());
        }
        self.emit_send_metrics(&notif, "Direct");
        Ok(ServerMessage::Notification(notif))
    }

    /// Top level read of Push Notifications from storage
    ///
    /// Initializes the top level `check_storage` and `include_topic` flags and
    /// runs `check_storage_loop`
    pub(super) async fn check_storage(&mut self) -> Result<Vec<ServerMessage>, SMError> {
        trace!("🗄️ WebPushClient::check_storage");
        self.flags.check_storage = true;
        self.flags.include_topic = true;
        self.check_storage_loop().await
    }

    /// Loop the read of Push Notifications from storage
    ///
    /// Loops until any unexpired Push Notifications are read or there's no
    /// more Notifications in storage
    pub(super) async fn check_storage_loop(&mut self) -> Result<Vec<ServerMessage>, SMError> {
        trace!("🗄️ WebPushClient::check_storage_loop");
        while self.flags.check_storage {
            let smsgs = self.check_storage_advance().await?;
            if !smsgs.is_empty() {
                self.check_msg_limit().await?;
                return Ok(smsgs);
            }
        }
        // No more notifications (check_storage = false). Despite returning no
        // notifs we may have advanced through expired timestamp messages and
        // need to increment_storage to mark them as deleted
        if self.flags.increment_storage {
            debug!("🗄️ WebPushClient::check_storage_loop increment_storage");
            self.increment_storage().await?;
        }
        Ok(vec![])
    }

    /// Read a chunk (max count 10 returned) of Notifications from storage
    ///
    /// This filters out expired Notifications and may return an empty result
    /// set when there's still pending Notifications to be read: so it should
    /// be called in a loop to advance through all Notification records
    async fn check_storage_advance(&mut self) -> Result<Vec<ServerMessage>, SMError> {
        trace!("🗄️ WebPushClient::check_storage_advance");
        let CheckStorageResponse {
            include_topic,
            mut messages,
            timestamp,
        } = self.do_check_storage().await?;

        debug!(
            "🗄️ WebPushClient::check_storage_advance \
                 include_topic: {} -> {} \
                 unacked_stored_highest: {:?} -> {:?}",
            self.flags.include_topic,
            include_topic,
            self.ack_state.unacked_stored_highest,
            timestamp
        );
        self.flags.include_topic = include_topic;
        self.ack_state.unacked_stored_highest = timestamp;

        if messages.is_empty() {
            trace!("🗄️ WebPushClient::check_storage_advance finished");
            self.flags.check_storage = false;
            self.sent_from_storage = 0;
            return Ok(vec![]);
        }

        // Filter out TTL expired messages
        let now_sec = sec_since_epoch();
        messages.retain(|n| {
            if !n.expired(now_sec) {
                return true;
            }
            // TODO: A batch remove_messages would be nicer
            if n.sortkey_timestamp.is_none() {
                self.spawn_remove_message(n.sort_key());
            }
            false
        });

        self.flags.increment_storage = !include_topic && timestamp.is_some();

        if messages.is_empty() {
            trace!("🗄️ WebPushClient::check_storage_advance empty response (filtered expired)");
            return Ok(vec![]);
        }

        self.ack_state
            .unacked_stored_notifs
            .extend(messages.iter().cloned());
        let smsgs: Vec<_> = messages
            .into_iter()
            .inspect(|msg| {
                trace!("🗄️ WebPushClient::check_storage_advance Sending stored");
                self.emit_send_metrics(msg, "Stored")
            })
            .map(ServerMessage::Notification)
            .collect();

        let count = smsgs.len() as u32;
        debug!(
            "🗄️ WebPushClient::check_storage_advance: sent_from_storage: {}, +{}",
            self.sent_from_storage, count
        );
        self.sent_from_storage += count;
        Ok(smsgs)
    }

    /// Read a chunk (max count 10 returned) of Notifications from storage
<<<<<<< HEAD
    async fn do_check_storage(&self) -> Result<CheckStorageResponse, SMError> {
        trace!("🗄️ WebPushClient::do_check_storage");
        let timestamp = self.ack_state.unacked_stored_highest;
        // if we need to check topics...
        let resp = if self.flags.include_topic {
=======
    ///
    /// TODO: document topic vs timestamp messages
    async fn do_check_storage(&self) -> Result<CheckStorageResponse, SMError> {
        trace!("🗄️ WebPushClient::do_check_storage");
        let timestamp = self.ack_state.unacked_stored_highest;
        let topic_resp = if self.flags.include_topic {
>>>>>>> f7110214
            trace!("🗄️ WebPushClient::do_check_storage: fetch_messages");
            self.app_state.db.fetch_messages(&self.uaid, 11).await?
        } else {
            Default::default()
        };
<<<<<<< HEAD
        if !resp.messages.is_empty() {
            // we have topics, so return them to send to the UA.
            trace!(
                "🗄️ WebPushClient::do_check_storage: Topic message returns: {:#?}",
                resp.messages
            );
            self.app_state
                .metrics
                .count_with_tags("notification.message.retrieved", resp.messages.len() as i64)
=======
        if !topic_resp.messages.is_empty() {
            trace!(
                "🗄️ WebPushClient::do_check_storage: Topic message returns: {:#?}",
                topic_resp.messages
            );
            self.app_state
                .metrics
                .count_with_tags(
                    "notification.message.retrieved",
                    topic_resp.messages.len() as i64,
                )
>>>>>>> f7110214
                .with_tag("topic", "true")
                .send();
            return Ok(CheckStorageResponse {
                include_topic: true,
<<<<<<< HEAD
                messages: resp.messages,
                timestamp: resp.timestamp,
=======
                messages: topic_resp.messages,
                timestamp: topic_resp.timestamp,
>>>>>>> f7110214
            });
        }

        let timestamp = if self.flags.include_topic {
<<<<<<< HEAD
            resp.timestamp
=======
            topic_resp.timestamp
>>>>>>> f7110214
        } else {
            timestamp
        };
        trace!(
            "🗄️ WebPushClient::do_check_storage: fetch_timestamp_messages timestamp: {:?}",
            timestamp
        );
<<<<<<< HEAD
        let resp = self
=======
        let timestamp_resp = self
>>>>>>> f7110214
            .app_state
            .db
            .fetch_timestamp_messages(&self.uaid, timestamp, 10)
            .await?;
<<<<<<< HEAD
        if !resp.messages.is_empty() {
            trace!(
                "🗄️ WebPushClient::do_check_storage: Timestamp message returns: {:#?}",
                resp.messages
            );
            self.app_state
                .metrics
                .count_with_tags("notification.message.retrieved", resp.messages.len() as i64)
=======
        if !timestamp_resp.messages.is_empty() {
            trace!(
                "🗄️ WebPushClient::do_check_storage: Timestamp message returns: {:#?}",
                timestamp_resp.messages
            );
            self.app_state
                .metrics
                .count_with_tags(
                    "notification.message.retrieved",
                    timestamp_resp.messages.len() as i64,
                )
>>>>>>> f7110214
                .with_tag("topic", "false")
                .send();
        }

        Ok(CheckStorageResponse {
            include_topic: false,
<<<<<<< HEAD
            messages: resp.messages,
            // If we didn't get a timestamp off the last query, use the
            // original value if passed one
            timestamp: resp.timestamp.or(timestamp),
=======
            messages: timestamp_resp.messages,
            // If we didn't get a timestamp off the last query, use the
            // original value if passed one
            timestamp: timestamp_resp.timestamp.or(timestamp),
>>>>>>> f7110214
        })
    }

    /// Update the user's last message read timestamp (for timestamp messages)
    /// TODO: more docs
    pub(super) async fn increment_storage(&mut self) -> Result<(), SMError> {
        trace!(
            "🗄️ WebPushClient::increment_storage: unacked_stored_highest: {:?}",
            self.ack_state.unacked_stored_highest
        );
        let Some(timestamp) = self.ack_state.unacked_stored_highest else {
            return Err(SMError::Internal("increment_storage w/ no unacked_stored_highest".to_owned()));
        };
        self.app_state
            .db
            .increment_storage(&self.uaid, timestamp)
            .await?;
        self.flags.increment_storage = false;
        Ok(())
    }

    /// Ensure this user hasn't exceeded the maximum allowed number of messages
    /// read from storage (`Settings::msg_limit`)
    ///
    /// Drops the user record and returns the `SMError::UaidReset` error if
    /// they have
    async fn check_msg_limit(&mut self) -> Result<(), SMError> {
        trace!(
            "WebPushClient::check_msg_limit: sent_from_storage: {} msg_limit: {}",
            self.sent_from_storage,
            self.app_state.settings.msg_limit
        );
        if self.sent_from_storage > self.app_state.settings.msg_limit {
            // Exceeded the max limit of stored messages: drop the user to
            // trigger a re-register
            self.app_state.db.remove_user(&self.uaid).await?;
            return Err(SMError::UaidReset);
        }
        Ok(())
    }

    /// Spawn a background task to remove a message from storage
    fn spawn_remove_message(&self, sort_key: String) {
        let db = self.app_state.db.clone();
        let uaid = self.uaid;
        rt::spawn(async move {
            if db.remove_message(&uaid, &sort_key).await.is_ok() {
                debug!(
                    "Deleted expired message without sortkey_timestamp, sort_key: {}",
                    sort_key
                );
            }
        });
    }

    /// Emit metrics for a Notification to be sent to the user
    fn emit_send_metrics(&self, notif: &Notification, source: &'static str) {
        let metrics = &self.app_state.metrics;
        let ua_info = &self.ua_info;
        metrics
            .incr_with_tags("ua.notification.sent")
            .with_tag("source", source)
            .with_tag("topic", &notif.topic.is_some().to_string())
            .with_tag("os", &ua_info.metrics_os)
            // TODO: include `internal` if meta is set
            .send();
        metrics
            .count_with_tags(
                "ua.message_data",
                notif.data.as_ref().map_or(0, |data| data.len() as i64),
            )
            .with_tag("source", source)
            .with_tag("os", &ua_info.metrics_os)
            .send();
    }
}<|MERGE_RESOLUTION|>--- conflicted
+++ resolved
@@ -156,36 +156,17 @@
     }
 
     /// Read a chunk (max count 10 returned) of Notifications from storage
-<<<<<<< HEAD
-    async fn do_check_storage(&self) -> Result<CheckStorageResponse, SMError> {
-        trace!("🗄️ WebPushClient::do_check_storage");
-        let timestamp = self.ack_state.unacked_stored_highest;
-        // if we need to check topics...
-        let resp = if self.flags.include_topic {
-=======
     ///
     /// TODO: document topic vs timestamp messages
     async fn do_check_storage(&self) -> Result<CheckStorageResponse, SMError> {
         trace!("🗄️ WebPushClient::do_check_storage");
         let timestamp = self.ack_state.unacked_stored_highest;
         let topic_resp = if self.flags.include_topic {
->>>>>>> f7110214
             trace!("🗄️ WebPushClient::do_check_storage: fetch_messages");
             self.app_state.db.fetch_messages(&self.uaid, 11).await?
         } else {
             Default::default()
         };
-<<<<<<< HEAD
-        if !resp.messages.is_empty() {
-            // we have topics, so return them to send to the UA.
-            trace!(
-                "🗄️ WebPushClient::do_check_storage: Topic message returns: {:#?}",
-                resp.messages
-            );
-            self.app_state
-                .metrics
-                .count_with_tags("notification.message.retrieved", resp.messages.len() as i64)
-=======
         if !topic_resp.messages.is_empty() {
             trace!(
                 "🗄️ WebPushClient::do_check_storage: Topic message returns: {:#?}",
@@ -197,27 +178,17 @@
                     "notification.message.retrieved",
                     topic_resp.messages.len() as i64,
                 )
->>>>>>> f7110214
                 .with_tag("topic", "true")
                 .send();
             return Ok(CheckStorageResponse {
                 include_topic: true,
-<<<<<<< HEAD
-                messages: resp.messages,
-                timestamp: resp.timestamp,
-=======
                 messages: topic_resp.messages,
                 timestamp: topic_resp.timestamp,
->>>>>>> f7110214
             });
         }
 
         let timestamp = if self.flags.include_topic {
-<<<<<<< HEAD
-            resp.timestamp
-=======
             topic_resp.timestamp
->>>>>>> f7110214
         } else {
             timestamp
         };
@@ -225,25 +196,11 @@
             "🗄️ WebPushClient::do_check_storage: fetch_timestamp_messages timestamp: {:?}",
             timestamp
         );
-<<<<<<< HEAD
-        let resp = self
-=======
         let timestamp_resp = self
->>>>>>> f7110214
             .app_state
             .db
             .fetch_timestamp_messages(&self.uaid, timestamp, 10)
             .await?;
-<<<<<<< HEAD
-        if !resp.messages.is_empty() {
-            trace!(
-                "🗄️ WebPushClient::do_check_storage: Timestamp message returns: {:#?}",
-                resp.messages
-            );
-            self.app_state
-                .metrics
-                .count_with_tags("notification.message.retrieved", resp.messages.len() as i64)
-=======
         if !timestamp_resp.messages.is_empty() {
             trace!(
                 "🗄️ WebPushClient::do_check_storage: Timestamp message returns: {:#?}",
@@ -255,24 +212,16 @@
                     "notification.message.retrieved",
                     timestamp_resp.messages.len() as i64,
                 )
->>>>>>> f7110214
                 .with_tag("topic", "false")
                 .send();
         }
 
         Ok(CheckStorageResponse {
             include_topic: false,
-<<<<<<< HEAD
-            messages: resp.messages,
-            // If we didn't get a timestamp off the last query, use the
-            // original value if passed one
-            timestamp: resp.timestamp.or(timestamp),
-=======
             messages: timestamp_resp.messages,
             // If we didn't get a timestamp off the last query, use the
             // original value if passed one
             timestamp: timestamp_resp.timestamp.or(timestamp),
->>>>>>> f7110214
         })
     }
 
