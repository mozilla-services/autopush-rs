use std::collections::HashMap;

use cadence::CountedExt;
use uuid::Uuid;

use autoconnect_common::protocol::{ClientAck, ClientMessage, ServerMessage};
use autopush_common::{endpoint::make_endpoint, util::sec_since_epoch};

use super::WebPushClient;
use crate::error::SMError;

impl WebPushClient {
    /// Handle a WebPush `ClientMessage` sent from the user agent over the
    /// WebSocket for this user
    pub async fn on_client_msg(
        &mut self,
        msg: ClientMessage,
    ) -> Result<Vec<ServerMessage>, SMError> {
        match msg {
            ClientMessage::Hello { .. } => {
                Err(SMError::InvalidMessage("Already Hello'd".to_owned()))
            }
            ClientMessage::Register { channel_id, key } => {
                Ok(vec![self.register(channel_id, key).await?])
            }
            ClientMessage::Unregister { channel_id, code } => {
                Ok(vec![self.unregister(channel_id, code).await?])
            }
            ClientMessage::BroadcastSubscribe { broadcasts } => Ok(self
                .broadcast_subscribe(broadcasts)?
                .map_or_else(Vec::new, |smsg| vec![smsg])),
            ClientMessage::Ack { updates } => self.ack(&updates).await,
            ClientMessage::Nack { code, .. } => {
                self.nack(code);
                Ok(vec![])
            }
            ClientMessage::Ping => Ok(vec![self.ping()?]),
        }
    }

    /// Register a new Push subscription
    async fn register(
        &mut self,
        channel_id_str: String,
        key: Option<String>,
    ) -> Result<ServerMessage, SMError> {
        trace!("WebPushClient:register";
               "uaid" => &self.uaid.to_string(),
               "channel_id" => &channel_id_str,
               "key" => &key,
        );
        let channel_id = Uuid::try_parse(&channel_id_str)
            .map_err(|_| SMError::InvalidMessage(format!("Invalid channelID: {channel_id_str}")))?;
        if channel_id.as_hyphenated().to_string() != channel_id_str {
            return Err(SMError::InvalidMessage(format!(
                "Invalid UUID format, not lower-case/dashed: {channel_id}",
            )));
        }

        let (status, push_endpoint) = match self.do_register(&channel_id, key).await {
            Ok(endpoint) => {
                let _ = self.app_state.metrics.incr("ua.command.register");
                self.stats.registers += 1;
                (200, endpoint)
            }
            Err(SMError::MakeEndpoint(msg)) => {
                error!("WebPushClient::register make_endpoint failed: {}", msg);
                (400, "Failed to generate endpoint".to_owned())
            }
            Err(e) => {
                error!("WebPushClient::register failed: {}", e);
                (500, "".to_owned())
            }
        };
        Ok(ServerMessage::Register {
            channel_id,
            status,
            push_endpoint,
        })
    }

    async fn do_register(
        &mut self,
        channel_id: &Uuid,
        key: Option<String>,
    ) -> Result<String, SMError> {
        if let Some(user) = &self.deferred_add_user {
            debug!(
                "💬WebPushClient::register: User not yet registered: {}",
                &user.uaid
            );
            self.app_state.db.add_user(user).await?;
            self.deferred_add_user = None;
        }

        let endpoint = make_endpoint(
            &self.uaid,
            channel_id,
            key.as_deref(),
            &self.app_state.endpoint_url,
            &self.app_state.fernet,
        )
        .map_err(|e| SMError::MakeEndpoint(e.to_string()))?;
        self.app_state
            .db
            .add_channel(&self.uaid, channel_id)
            .await?;
        Ok(endpoint)
    }

    /// Unregister an existing Push subscription
    async fn unregister(
        &mut self,
        channel_id: Uuid,
        code: Option<u32>,
    ) -> Result<ServerMessage, SMError> {
        trace!("WebPushClient:unregister";
               "uaid" => &self.uaid.to_string(),
               "channel_id" => &channel_id.to_string(),
               "code" => &code,
        );
        // TODO: (copied from previous state machine) unregister should check
        // the format of channel_id like register does

        let result = self
            .app_state
            .db
            .remove_channel(&self.uaid, &channel_id)
            .await;
        let status = match result {
            Ok(_) => {
                self.app_state
                    .metrics
                    .incr_with_tags("ua.command.unregister")
                    .with_tag("code", &code.unwrap_or(200).to_string())
                    .send();
                self.stats.unregisters += 1;
                200
            }
            Err(e) => {
                error!("WebPushClient::unregister failed: {}", e);
                500
            }
        };
        Ok(ServerMessage::Unregister { channel_id, status })
    }

    /// Subscribe to a new set of Broadcasts
    fn broadcast_subscribe(
        &mut self,
        _broadcasts: HashMap<String, String>,
    ) -> Result<Option<ServerMessage>, SMError> {
        trace!("WebPushClient:broadcast_subscribe");
        unimplemented!();
    }

    /// Acknowledge receipt of one or more Push Notifications
    async fn ack(&mut self, updates: &[ClientAck]) -> Result<Vec<ServerMessage>, SMError> {
        trace!("WebPushClient:ack");
        let _ = self.app_state.metrics.incr("ua.command.ack");

        for notif in updates {
            let pos = self
                .ack_state
                .unacked_direct_notifs
                .iter()
                .position(|n| n.channel_id == notif.channel_id && n.version == notif.version);
            if let Some(pos) = pos {
                debug!("Ack (Direct)";
                       "channel_id" => notif.channel_id.as_hyphenated().to_string(),
                       "version" => &notif.version
                );
                self.ack_state.unacked_direct_notifs.remove(pos);
                self.stats.direct_acked += 1;
                continue;
            };

            let pos = self
                .ack_state
                .unacked_stored_notifs
                .iter()
                .position(|n| n.channel_id == notif.channel_id && n.version == notif.version);
            if let Some(pos) = pos {
                debug!(
                    "Ack (Stored)";
                    "channel_id" => notif.channel_id.as_hyphenated().to_string(),
                    "version" => &notif.version
                );
                let n = &self.ack_state.unacked_stored_notifs[pos];
                // Topic/legacy messages have no sortkey_timestamp
                if n.sortkey_timestamp.is_none() {
                    debug!(
                        "WebPushClient:ack removing Stored, sort_key: {}",
                        &n.sort_key()
                    );
                    self.app_state
                        .db
                        .remove_message(&self.uaid, &n.sort_key())
                        .await?;
                }
                self.ack_state.unacked_stored_notifs.remove(pos);
                self.stats.stored_acked += 1;
                continue;
            };
        }

        if self.ack_state.unacked_notifs() {
            // Wait for the Client to Ack all notifications before further
            // processing
            Ok(vec![])
        } else {
            self.post_process_all_acked().await
        }
    }

    /// Negative Acknowledgement (a Client error occurred) of one or more Push
    /// Notifications
    fn nack(&mut self, code: Option<i32>) {
        trace!("WebPushClient:nack");
        // only metric codes expected from the client (or 0)
        let code = code
            .and_then(|code| (301..=303).contains(&code).then_some(code))
            .unwrap_or(0);
        self.app_state
            .metrics
            .incr_with_tags("ua.command.nack")
            .with_tag("code", &code.to_string())
            .send();
        self.stats.nacks += 1;
    }

    /// Handle a WebPush Ping
    ///
    /// Note this is the WebPush Protocol level's Ping: this differs from the
    /// lower level WebSocket Ping frame (handled by the `webpush_ws` handler).
    fn ping(&mut self) -> Result<ServerMessage, SMError> {
        trace!("WebPushClient:ping");
        // TODO: why is this 45 vs the comment describing a minute? and 45
        // should be a setting
        // Clients shouldn't ping > than once per minute or we disconnect them
        if sec_since_epoch() - self.last_ping >= 45 {
            trace!("🏓WebPushClient Got a WebPush Ping, sending WebPush Pong");
            self.last_ping = sec_since_epoch();
            Ok(ServerMessage::Ping)
        } else {
            Err(SMError::ExcessivePing)
        }
    }

    /// Post process the Client succesfully Ack'ing all Push Notifications it's
    /// been sent.
    ///
    /// TODO: more docs
    async fn post_process_all_acked(&mut self) -> Result<Vec<ServerMessage>, SMError> {
        trace!("▶️ WebPushClient:post_process_all_acked");
        let flags = &self.flags;
        if flags.check_storage {
            if flags.increment_storage {
                debug!("▶️ WebPushClient:post_process_all_acked check_storage && increment_storage");
                self.increment_storage().await?;
            }

            debug!("▶️ WebPushClient:post_process_all_acked check_storage");
            let smsgs = self.check_storage_loop().await?;
            if !smsgs.is_empty() {
                debug_assert!(self.flags.check_storage);
                // More outgoing notifications: send them out and go back to
                // waiting for the Client to Ack them all before further
                // processing
                return Ok(smsgs);
            }
            // Otherwise check_storage is finished
            debug_assert!(!self.flags.check_storage);
            debug_assert!(!self.flags.increment_storage);
        }

        // All Ack'd and finished checking/incrementing storage
        debug_assert!(!self.ack_state.unacked_notifs());
        let flags = &self.flags;
        if flags.rotate_message_table {
<<<<<<< HEAD
=======
            // TODO: probably remove entirely
>>>>>>> f7110214
            debug!("▶️ WebPushClient:post_process_all_acked rotate_message_table");
            unimplemented!()
        } else if flags.reset_uaid {
            debug!("▶️ WebPushClient:post_process_all_acked reset_uaid");
            self.app_state.db.remove_user(&self.uaid).await?;
            Err(SMError::UaidReset)
        } else {
            Ok(vec![])
        }
    }
}<|MERGE_RESOLUTION|>--- conflicted
+++ resolved
@@ -278,10 +278,7 @@
         debug_assert!(!self.ack_state.unacked_notifs());
         let flags = &self.flags;
         if flags.rotate_message_table {
-<<<<<<< HEAD
-=======
             // TODO: probably remove entirely
->>>>>>> f7110214
             debug!("▶️ WebPushClient:post_process_all_acked rotate_message_table");
             unimplemented!()
         } else if flags.reset_uaid {
