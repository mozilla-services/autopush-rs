--- conflicted
+++ resolved
@@ -279,63 +279,6 @@
     }
 }
 
-<<<<<<< HEAD
-/// Ensure an existing user's record is valid, returning its `ClientFlags`
-///
-/// Somewhat similar to autoendpoint's `validate_webpush_user` function. When a
-/// User record is invalid it will be dropped from the db and `None` will be
-/// returned.
-pub async fn process_existing_user(
-    app_state: &Arc<AppState>,
-    user: &User,
-) -> DbResult<Option<ClientFlags>> {
-    // TODO: if BigTable, can we assume the user is migrated at this point (so
-    // we wouldn't need to validate `current_month` is not None?)
-    if let Some(rotating_message_table) = app_state.db.rotating_message_table() {
-        let Some(ref current_month) = user.current_month else {
-            debug!("Missing `current_month` value, dropping user"; "user" => ?user);
-            app_state
-                .metrics
-                .incr_with_tags("ua.expiration")
-                .with_tag("code", "104")
-                .with_tag("reason", "no_current_month")
-                .send();
-            app_state.db.remove_user(&user.uaid).await?;
-            return Ok(None);
-        };
-
-        if current_month != rotating_message_table {
-            debug!("User is inactive, dropping user";
-                   "db.message_table" => rotating_message_table,
-                   "user.current_month" => current_month,
-                   "user" => ?user);
-            app_state
-                .metrics
-                .incr_with_tags("ua.expiration")
-                .with_tag("code", "105")
-                .with_tag("reason", "invalid_current_month")
-                .send();
-            app_state.db.remove_user(&user.uaid).await?;
-            return Ok(None);
-        }
-    }
-
-    let flags = ClientFlags {
-        check_storage: true,
-        // check the user's record version. This was added when we
-        // created the "topic" record and needed to update users to
-        // the new format. Setting this to `true` will cause the
-        // user's UAID to be reset.
-        old_record_version: user
-            .record_version
-            .map_or(true, |rec_ver| rec_ver < USER_RECORD_VERSION),
-        ..Default::default()
-    };
-    Ok(Some(flags))
-}
-
-=======
->>>>>>> 6402531e
 #[derive(Debug)]
 pub struct ClientFlags {
     /// Whether check_storage queries for topic (not "timestamped") messages
