# This Source Code Form is subject to the terms of the Mozilla Public
# License, v. 2.0. If a copy of the MPL was not distributed with this
# file, You can obtain one at http://mozilla.org/MPL/2.0/.

"""Load test shape module."""
import math
import os
from typing import Type

import numpy
from locust import LoadTestShape, User
from locustfile import AutopushUser
from stored import StoredNotifAutopushUser

TickTuple = tuple[int, float, list[Type[User]]]


class QuadraticTrend:
    """A class that defines a quadratic LoadTestShape trend."""

    # variables correspond to the quadratic function: f(x) = ax^2 + bx + c
    a: float
    b: float
    c: float

    def __init__(self, max_run_time: int, max_users: int):
        self.a, self.b, self.c = numpy.polyfit(
            [0, (max_run_time / 2), max_run_time], [0, max_users, 0], 2
        )

    def calculate_users(self, run_time: int) -> int:
        """Determine the number of active users given a run time.

        Parameters
        ----------
        run_time : int
            Run time in seconds

        Returns
        -------
        run_time : int
            The number of users
        """
        return int(round((self.a * math.pow(run_time, 2)) + (self.b * run_time) + self.c))


class AutopushLoadTestShape(LoadTestShape):
<<<<<<< HEAD
    """A load test shape class for Autopush

    A run is (Duration: MAX_RUN_TIME (600) seconds) of
    (Users: WORKER_COUNT (150) * USERS_PER_WORKER (1000))
=======
    """A load test shape class for Autopush (Duration: 10 minutes, Users: 150000).
>>>>>>> 60c6675b

    Note: The Shape class assumes that the workers can support the generated spawn rates. Should
    the number of available Locust workers change or should the Locust worker capacity change,
    the WORKERS_COUNT and USERS_PER_WORKER values must be changed respectively.
    """

    MAX_RUN_TIME: int = int(os.environ.get("MAX_RUN_TIME", 600))  # 10 minutes
    WORKER_COUNT: int = int(
        os.environ.get("WORKER_COUNT", 150)
    )  # Must match value defined in setup_k8s.sh
    USERS_PER_WORKER: int = int(
        os.environ.get("USERS_PER_WORKER", 1000)
    )  # Number of users supported on a worker running on a n1-standard-2
    MAX_USERS: int = WORKER_COUNT * USERS_PER_WORKER
    trend: QuadraticTrend
    user_classes: list[Type[User]] = [AutopushUser]

    def __init__(self):
        super(LoadTestShape, self).__init__()
        self.trend = QuadraticTrend(self.MAX_RUN_TIME, self.MAX_USERS)

    def tick(self) -> TickTuple | None:
        """Override defining the desired distribution for Autopush load testing.

        Returns
        -------
        TickTuple | None

        TickTuple Contained Parameters
            user_count: Total user count
            spawn_rate: Number of users to start/stop per second when changing
                        number of users
            user_classes: None or a List of user classes to be spawned

        None: Instruction to stop the load test
        """
        run_time: int = int(self.get_run_time())
        if run_time > self.MAX_RUN_TIME:
            return None

        users: int = self.trend.calculate_users(run_time)
        # The spawn_rate minimum value is 1
        spawn_rate: float = max(abs(users - self.get_current_user_count()), 1)

        return users, spawn_rate, self.user_classes


class StoredNotifAutopushLoadTestShape(AutopushLoadTestShape):
    """A load test shape class for StoredNotifAutopushLoadTestShape
    (Duration: 15 minutes, Users: 150000).
    """

    MAX_RUN_TIME: int = 900  # 15 minutes
    user_classes: list[Type[User]] = [StoredNotifAutopushUser]<|MERGE_RESOLUTION|>--- conflicted
+++ resolved
@@ -45,14 +45,7 @@
 
 
 class AutopushLoadTestShape(LoadTestShape):
-<<<<<<< HEAD
-    """A load test shape class for Autopush
-
-    A run is (Duration: MAX_RUN_TIME (600) seconds) of
-    (Users: WORKER_COUNT (150) * USERS_PER_WORKER (1000))
-=======
     """A load test shape class for Autopush (Duration: 10 minutes, Users: 150000).
->>>>>>> 60c6675b
 
     Note: The Shape class assumes that the workers can support the generated spawn rates. Should
     the number of available Locust workers change or should the Locust worker capacity change,
