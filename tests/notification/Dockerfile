FROM python:3-slim

ENV POETRY_HOME="/opt/poetry" \
    POETRY_VIRTUALENVS_IN_PROJECT=1 \
    POETRY_NO_INTERACTION=1 \
    GECKODRIVER="0.35.0"

ENV PATH="$POETRY_HOME/bin:$PATH"

ENV NOTIFICATION_TEST_ENV ="dev"

RUN apt-get update && apt-get install -y --no-install-recommends \
    gcc \
    musl-dev \
    xvfb \
    xauth \
    curl \
    wget \
    gnupg2 \
    libgtk-3-0 \
    libdbus-glib-1-2 \
    libxt6 \
    libx11-xcb1 \
    libxcomposite1 \
    libxdamage1 \
    libxfixes3 \
    libxrender1 \
    libxext6 \
    libxrandr2 \
    libasound2 \
    libpango-1.0-0 \
    libpangocairo-1.0-0 \
    libdrm2 \
    libgbm1 \
    libatspi2.0-0 \
    bzip2 \
    libglib2.0-0 \
    libnss3 \
    libgconf-2-4 \
    libfontconfig1 \
    libdbus-glib-1-2 \
    && apt-get clean -y

# Download and install the latest Firefox release
RUN wget -O firefox.tar.bz2 "https://download.mozilla.org/?product=firefox-latest&os=linux64&lang=en-US" \
    && tar -xjf firefox.tar.bz2 -C /opt/ \
    && rm firefox.tar.bz2 \
    && ln -s /opt/firefox/firefox /usr/local/bin/firefox

# Install GeckoDriver
RUN wget https://github.com/mozilla/geckodriver/releases/download/v${GECKODRIVER}/geckodriver-v${GECKODRIVER}-linux64.tar.gz \
    && tar -xvzf geckodriver-v${GECKODRIVER}-linux64.tar.gz \
    && mv geckodriver /usr/local/bin/ \
    && rm geckodriver-v${GECKODRIVER}-linux64.tar.gz

RUN curl -sSL https://install.python-poetry.org | python3 -

WORKDIR /code
<<<<<<< HEAD
ADD notification/ /code
ADD ../poetry.lock /code
ADD ../pyproject.toml /code
ADD ../pytest.ini /code
=======
ADD ./tests/notification/ /code
ADD ./tests/poetry.lock /code
ADD ./tests/pyproject.toml /code
>>>>>>> 6f614f90

RUN poetry install --only=notification

CMD xvfb-run --auto-servernum --server-args="-screen 0 1920x1080x24" poetry run pytest --driver Firefox --env ${NOTIFICATION_TEST_ENV}<|MERGE_RESOLUTION|>--- conflicted
+++ resolved
@@ -56,16 +56,9 @@
 RUN curl -sSL https://install.python-poetry.org | python3 -
 
 WORKDIR /code
-<<<<<<< HEAD
-ADD notification/ /code
-ADD ../poetry.lock /code
-ADD ../pyproject.toml /code
-ADD ../pytest.ini /code
-=======
 ADD ./tests/notification/ /code
 ADD ./tests/poetry.lock /code
 ADD ./tests/pyproject.toml /code
->>>>>>> 6f614f90
 
 RUN poetry install --only=notification
 
