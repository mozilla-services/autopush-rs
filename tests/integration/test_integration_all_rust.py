--- conflicted
+++ resolved
@@ -177,12 +177,8 @@
 creation of the local server.
 """
 ENDPOINT_CONFIG = dict(
-<<<<<<< HEAD
-    host="localhost",
     scheme="http",
-=======
     host="127.0.0.1",
->>>>>>> f58d3752
     port=ENDPOINT_PORT,
     router_table_name=ROUTER_TABLE,
     message_table_name=MESSAGE_TABLE,
@@ -1135,238 +1131,6 @@
             data=prefix + uuid_data_1, ttl=1, status=201
         )
 
-<<<<<<< HEAD
-        # We can't determine an AUTOPUSH_CN_SERVER's ROUTER_PORT
-        if not os.getenv("AUTOPUSH_CN_SERVER"):
-            url = parsed._replace(netloc=f"{parsed.hostname}:{ROUTER_PORT}").geturl()
-            # First ensure the endpoint we're testing for on the public port exists where
-            # we expect it on the internal ROUTER_PORT
-            requests.put(url, timeout=30).raise_for_status()
-
-        try:
-            requests.put(parsed.geturl(), timeout=30).raise_for_status()
-        except requests.exceptions.ConnectionError:
-            pass
-        except requests.exceptions.HTTPError as e:
-            assert e.response.status_code == 404
-        else:
-            assert False
-
-
-class TestRustWebPushBroadcast(unittest.TestCase):
-    """Test class for Rust Web Push Broadcast."""
-
-    max_endpoint_logs = 4
-    max_conn_logs = 1
-
-    def tearDown(self):
-        """Tear down."""
-        process_logs(self)
-
-    @inlineCallbacks
-    def quick_register(self, connection_port=None):
-        """Connect and register client."""
-        conn_port = connection_port or MP_CONNECTION_PORT
-        client = PushTestClient("ws://localhost:{}/".format(conn_port))
-        yield client.connect()
-        yield client.hello()
-        yield client.register()
-        returnValue(client)
-
-    @inlineCallbacks
-    def shut_down(self, client=None):
-        """Shut down client connection."""
-        if client:
-            yield client.disconnect()
-
-    @property
-    def _ws_url(self):
-        return "ws://localhost:{}/".format(MP_CONNECTION_PORT)
-
-    @inlineCallbacks
-    def test_broadcast_update_on_connect(self):
-        """Test that the client receives any pending broadcast updates on connect."""
-        global MOCK_MP_SERVICES
-        MOCK_MP_SERVICES = {"kinto:123": "ver1"}
-        MOCK_MP_POLLED.clear()
-        MOCK_MP_POLLED.wait(timeout=5)
-
-        old_ver = {"kinto:123": "ver0"}
-        client = PushTestClient(self._ws_url)
-        yield client.connect()
-        result = yield client.hello(services=old_ver)
-        assert result != {}
-        assert result["use_webpush"] is True
-        assert result["broadcasts"]["kinto:123"] == "ver1"
-
-        MOCK_MP_SERVICES = {"kinto:123": "ver2"}
-        MOCK_MP_POLLED.clear()
-        MOCK_MP_POLLED.wait(timeout=5)
-
-        result = yield client.get_broadcast(2)
-        assert result.get("messageType") == ClientMessageType.BROADCAST.value
-        assert result["broadcasts"]["kinto:123"] == "ver2"
-
-        yield self.shut_down(client)
-
-    @inlineCallbacks
-    def test_broadcast_update_on_connect_with_errors(self):
-        """Test that the client can receive broadcast updates on connect
-        that may have produced internal errors.
-        """
-        global MOCK_MP_SERVICES
-        MOCK_MP_SERVICES = {"kinto:123": "ver1"}
-        MOCK_MP_POLLED.clear()
-        MOCK_MP_POLLED.wait(timeout=5)
-
-        old_ver = {"kinto:123": "ver0", "kinto:456": "ver1"}
-        client = PushTestClient(self._ws_url)
-        yield client.connect()
-        result = yield client.hello(services=old_ver)
-        assert result != {}
-        assert result["use_webpush"] is True
-        assert result["broadcasts"]["kinto:123"] == "ver1"
-        assert result["broadcasts"]["errors"]["kinto:456"] == "Broadcast not found"
-        yield self.shut_down(client)
-
-    @inlineCallbacks
-    def test_broadcast_subscribe(self):
-        """Test that the client can subscribe to new broadcasts."""
-        global MOCK_MP_SERVICES
-        MOCK_MP_SERVICES = {"kinto:123": "ver1"}
-        MOCK_MP_POLLED.clear()
-        MOCK_MP_POLLED.wait(timeout=5)
-
-        old_ver = {"kinto:123": "ver0"}
-        client = PushTestClient(self._ws_url)
-        yield client.connect()
-        result = yield client.hello()
-        assert result != {}
-        assert result["use_webpush"] is True
-        assert result["broadcasts"] == {}
-
-        client.broadcast_subscribe(old_ver)
-        result = yield client.get_broadcast()
-        assert result.get("messageType") == ClientMessageType.BROADCAST.value
-        assert result["broadcasts"]["kinto:123"] == "ver1"
-
-        MOCK_MP_SERVICES = {"kinto:123": "ver2"}
-        MOCK_MP_POLLED.clear()
-        MOCK_MP_POLLED.wait(timeout=5)
-
-        result = yield client.get_broadcast(2)
-        assert result.get("messageType") == ClientMessageType.BROADCAST.value
-        assert result["broadcasts"]["kinto:123"] == "ver2"
-
-        yield self.shut_down(client)
-
-    @inlineCallbacks
-    def test_broadcast_subscribe_with_errors(self):
-        """Test that broadcast returns expected errors."""
-        global MOCK_MP_SERVICES
-        MOCK_MP_SERVICES = {"kinto:123": "ver1"}
-        MOCK_MP_POLLED.clear()
-        MOCK_MP_POLLED.wait(timeout=5)
-
-        old_ver = {"kinto:123": "ver0", "kinto:456": "ver1"}
-        client = PushTestClient(self._ws_url)
-        yield client.connect()
-        result = yield client.hello()
-        assert result != {}
-        assert result["use_webpush"] is True
-        assert result["broadcasts"] == {}
-
-        client.broadcast_subscribe(old_ver)
-        result = yield client.get_broadcast()
-        assert result.get("messageType") == ClientMessageType.BROADCAST.value
-        assert result["broadcasts"]["kinto:123"] == "ver1"
-        assert result["broadcasts"]["errors"]["kinto:456"] == "Broadcast not found"
-
-        yield self.shut_down(client)
-
-    @inlineCallbacks
-    def test_broadcast_no_changes(self):
-        """Test to ensure there are no changes from broadcast."""
-        global MOCK_MP_SERVICES
-        MOCK_MP_SERVICES = {"kinto:123": "ver1"}
-        MOCK_MP_POLLED.clear()
-        MOCK_MP_POLLED.wait(timeout=5)
-
-        old_ver = {"kinto:123": "ver1"}
-        client = PushTestClient(self._ws_url)
-        yield client.connect()
-        result = yield client.hello(services=old_ver)
-        assert result != {}
-        assert result["use_webpush"] is True
-        assert result["broadcasts"] == {}
-
-        yield self.shut_down(client)
-
-    def test_mobile_register_v1(self):
-        """Test that the mobile "hello" request returns an unsigned endpoint
-        if no `key` is included in the body
-        """
-        global ENDPOINT_CONFIG
-        endpoint_root = (
-            f"{ENDPOINT_CONFIG['scheme']}://"
-            f"{ENDPOINT_CONFIG['host']}:{ENDPOINT_CONFIG['port']}"
-        )
-        resp = requests.post(
-            f"{endpoint_root}/v1/stub/success/registration",
-            headers={"content-type": "application/json"},
-            data=json.dumps({"token": "success"}),
-        )  # nosec
-        assert resp.status_code == 200, "Could not register stub endpoint"
-        response = resp.json()
-        endpoint = response.get("endpoint")
-        assert endpoint is not None
-        assert urlparse(endpoint).path.split("/")[2] == "v1"
-        assert response.get("secret") is not None
-        assert response.get("uaid") is not None
-
-    def test_mobile_register_v2(self):
-        """Test that a signed endpoint is returned if a valid VAPID public
-        key is included in the body.
-        """
-        global EP_SERVER, ENDPOINT_CONFIG
-        endpoint_root = (
-            f"{ENDPOINT_CONFIG['scheme']}://"
-            f"{ENDPOINT_CONFIG['host']}:{ENDPOINT_CONFIG['port']}"
-        )
-        vapid_pub = (
-            "BBO5r087l4d3kxx9INyRenewaA5WOWiaSFqy77UXN7ZRVxr3gNtyWeP"
-            "CjUbOerY1xUUcUFCtVoT5vdElIxTLlCc"
-        )
-        resp = requests.post(
-            f"{endpoint_root}/v1/stub/success/registration",
-            headers={"content-type": "application/json"},
-            data=json.dumps({"token": "success", "key": vapid_pub}),
-        )  # nosec
-        assert resp.status_code == 200
-        response = resp.json()
-        endpoint = response.get("endpoint")
-        secret = response.get("secret")
-        uaid = response.get("uaid")
-        assert response.get("channelID") is not None
-        assert endpoint is not None
-        assert urlparse(endpoint).path.split("/")[2] == "v2"
-        assert secret is not None
-        assert uaid is not None
-
-        # and check to see that we can subscribe to a new channel and pass
-        # in an explicit channelID.
-        chid2 = str(uuid.uuid4())
-        resp = requests.post(
-            f"{endpoint_root}/v1/stub/success/registration/{uaid}/subscription",
-            headers={"content-type": "application/json", "authorization": f"webpush {secret}"},
-            data=json.dumps({"token": "success", "channelID": chid2, "key": vapid_pub}),
-        )  # nosec
-        assert resp.status_code == 200
-        resp2 = resp.json()
-        end2 = resp2.get("endpoint")
-        assert end2 is not None and end2 != endpoint
-        assert chid2 == resp2.get("channelID")
-=======
     await registered_test_client.send_notification(data=uuid_data_2, status=201)
     await asyncio.sleep(1)
     await registered_test_client.connect()
@@ -1763,4 +1527,75 @@
     assert result != {}
     assert result["use_webpush"] is True
     assert result["broadcasts"] == {}
->>>>>>> f58d3752
+
+
+# Stub Tests
+# these tests are only really useful for testing the stub system and are
+# not required for production CI testing.
+async def test_mobile_register_v1(test_client: AsyncPushTestClient) -> None:
+    """Test that the mobile "hello" request returns an unsigned endpoint
+    if no `key` is included in the body
+    """
+    if not os.getenv("TEST_STUB"):
+        pytest.skip("Skipping stub test test_mobile_register_v1")
+
+    endpoint = test_client.get_host_client_endpoint()
+    async with httpx.AsyncClient() as httpx_client:
+        resp = await httpx_client.request(
+            method="POST",
+            url=f"{endpoint}/v1/stub/success/registration",
+            headers={"content-type": "application/json"},
+            data=json.dumps({"token": "success"}),
+        )  # nosec
+        assert resp.status_code == 200, "Could not register stub endpoint"
+        response = resp.json()
+        endpoint = response.get("endpoint")
+        assert endpoint is not None
+        assert urlparse(endpoint).path.split("/")[2] == "v1"
+        assert response.get("secret") is not None
+        assert response.get("uaid") is not None
+
+async def test_mobile_register_v2(test_client: AsyncPushTestClient) -> None:
+    """Test that a signed endpoint is returned if a valid VAPID public
+    key is included in the body.
+    """
+    if not os.getenv("TEST_STUB"):
+        pytest.skip("Skipping stub test test_mobile_register_v2")
+    vapid_pub = (
+        "BBO5r087l4d3kxx9INyRenewaA5WOWiaSFqy77UXN7ZRVxr3gNtyWeP"
+        "CjUbOerY1xUUcUFCtVoT5vdElIxTLlCc"
+    )
+    endpoint = test_client.get_host_client_endpoint()
+    async with httpx.AsyncClient() as httpx_client:
+        resp = await httpx_client.request(
+            method="POST",
+            url=f"{endpoint}/v1/stub/success/registration",
+            headers={"content-type": "application/json"},
+            content=json.dumps({"token": "success", "key": vapid_pub}),
+        )  # nosec
+        assert resp.status_code == 200
+        response = resp.json()
+        endpoint = response.get("endpoint")
+        secret = response.get("secret")
+        uaid = response.get("uaid")
+        assert response.get("channelID") is not None
+        assert endpoint is not None
+        assert urlparse(endpoint).path.split("/")[2] == "v2"
+        assert secret is not None
+        assert uaid is not None
+
+    # and check to see that we can subscribe to a new channel and pass
+    # in an explicit channelID.
+    chid2 = str(uuid.uuid4())
+    async with httpx.AsyncClient() as httpx_client:
+        resp = await httpx_client.request(
+            method="POST",
+            url=f"{endpoint}/v1/stub/success/registration/{uaid}/subscription",
+            headers={"content-type": "application/json", "authorization": f"webpush {secret}"},
+            content=json.dumps({"token": "success", "channelID": chid2, "key": vapid_pub}),
+        )  # nosec
+        assert resp.status_code == 200
+        resp2 = resp.json()
+        end2 = resp2.get("endpoint")
+        assert end2 is not None and end2 != endpoint
+        assert chid2 == resp2.get("channelID")