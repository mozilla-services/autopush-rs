[workspace]
members = [
  "autopush-common",
  "autoendpoint",
  "autoconnect",
  "autoconnect/autoconnect-common",
  "autoconnect/autoconnect-settings",
  "autoconnect/autoconnect-web",
  "autoconnect/autoconnect-ws",
  "autoconnect/autoconnect-ws/autoconnect-ws-sm",
]
resolver = "2"

[workspace.package]
<<<<<<< HEAD
version = "1.71.7"
=======
version = "1.71.5"
>>>>>>> b8e524fe
authors = [
  "Ben Bangert <ben@groovie.org>",
  "JR Conlin <jrconlin@mozilla.com>",
  "Phil Jenvey <pjenvey@underboss.org>",
  "Alex Crichton <alex@alexcrichton.com>",
  "Mark Drobnak <mdrobnak@mozilla.com>",
]
edition = "2021"

[workspace.dependencies]
# ideally, this would contain any crates that are shared between crates.
# there are some lingering code interdependencies that prevent that, but it should
# remain a goal for the overall refactor.

deadpool = { version = "0.10", features = ["managed", "rt_tokio_1"] }
actix = "0.13"
actix-cors = "0.7"
actix-http = "3.2"
actix-rt = "2.7"
actix-test = "0.1"
actix-web = "4.2"
actix-ws = "0.2"
backtrace = "0.3"
base64 = "0.22"
bytes = "1.4"
bytestring = "1.2"
cadence = "1.2"
chrono = "0.4"
config = "0.14"
ctor = "0.2"
docopt = "1.1"
env_logger = "0.11"
fernet = "0.2.0"
futures = { version = "0.3", features = ["compat"] }
futures-util = { version = "0.3", features = [
  "async-await",
  "compat",
  "sink",
  "io",
] }
futures-locks = "0.7"
hex = "0.4.2"
httparse = "1.3"
hyper = "1.2"
lazy_static = "1.4"
log = { version = "0.4", features = [
  "max_level_debug",
  "release_max_level_info",
] }
mockall = "0.12"
mozsvc-common = "0.2"
openssl = { version = "0.10" }
rand = "0.8"
regex = "1.4"
reqwest = { version = "0.12", features = ["json", "blocking"] }
sentry = { version = "0.32", features = [
  "debug-logs",
] } # Using debug-logs avoids https://github.com/getsentry/sentry-rust/issues/237
sentry-core = { version = "0.32" }
sentry-actix = "0.32"
sentry-backtrace = "0.32"
serde = "1.0"
serde_derive = "1.0"
serde_json = "1.0"
slog = { version = "2.7", features = [
  "dynamic-keys",
  "max_level_trace",
  "release_max_level_info",
] }
slog-async = "2.6"
slog-envlogger = "2.2.0"
slog-mozlog-json = "0.1"
slog-scope = "4.4"
slog-stdlog = "4.1"
slog-term = "2.6"
thiserror = "1.0"
tokio = "1.38"
tokio-compat-02 = "0.2"
tokio-core = "0.1"
tokio-io = "0.1"
tokio-openssl = "0.6"
uuid = { version = "1.1", features = ["serde", "v4"] }
url = "2.2"

autoconnect = { path = "./autoconnect" }
autoconnect_common = { path = "./autoconnect/autoconnect-common" }
autoconnect_settings = { path = "./autoconnect/autoconnect-settings" }
autoconnect_web = { path = "./autoconnect/autoconnect-web" }
autoconnect_ws = { path = "./autoconnect/autoconnect-ws" }
autoconnect_ws_clientsm = { path = "./autoconnect/autoconnect-ws/autoconnect-ws-clientsm" }
autopush_common = { path = "./autopush-common", features = ["bigtable"] }

[profile.release]
debug = 1<|MERGE_RESOLUTION|>--- conflicted
+++ resolved
@@ -12,11 +12,7 @@
 resolver = "2"
 
 [workspace.package]
-<<<<<<< HEAD
 version = "1.71.7"
-=======
-version = "1.71.5"
->>>>>>> b8e524fe
 authors = [
   "Ben Bangert <ben@groovie.org>",
   "JR Conlin <jrconlin@mozilla.com>",
