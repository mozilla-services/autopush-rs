--- conflicted
+++ resolved
@@ -13,11 +13,7 @@
 resolver = "2"
 
 [workspace.package]
-<<<<<<< HEAD
-version = "1.67.4"
-=======
 version = "1.69.0"
->>>>>>> 92f98630
 authors = [
   "Ben Bangert <ben@groovie.org>",
   "JR Conlin <jrconlin@mozilla.com>",
@@ -31,6 +27,7 @@
 # ideally, this would contain any crates that are shared between crates.
 # there are some lingering code interdependencies that prevent that, but it should
 # remain a goal for the overall refactor.
+
 actix = "0.13"
 actix-cors = "0.6"
 actix-http = "3.2"
@@ -70,14 +67,6 @@
 openssl = { version = "0.10" }
 rand = "0.8"
 regex = "1.4"
-<<<<<<< HEAD
-reqwest = {version="0.11", features = ["json"] }
-rusoto_core = { version="0.47", default-features=false, features=["rustls"] } # locked by serde_dynamodb 0.9
-rusoto_credential = { version="0.47"} # locked by serde_dynamodb 0.9
-rusoto_dynamodb = { version="0.47", default-features=false, features=["rustls"]} # locked by serde_dynamodb 0.9
-sentry = { version = "0.31", features = ["debug-logs"] } # Using debug-logs avoids https://github.com/getsentry/sentry-rust/issues/237
-sentry-core = {version = "0.31", default-features = false, features=["client"] }
-=======
 reqwest = { version = "0.11", features = ["json"] }
 rusoto_core = { version = "0.47", default-features = false, features = [
   "rustls",
@@ -89,8 +78,9 @@
 sentry = { version = "0.31", features = [
   "debug-logs",
 ] } # Using debug-logs avoids https://github.com/getsentry/sentry-rust/issues/237
-sentry-core = { version = "0.31" }
->>>>>>> 92f98630
+sentry-core = { version = "0.31", default-features = false, features = [
+  "client",
+] }
 sentry-actix = "0.31"
 sentry-backtrace = "0.31"
 serde = "1.0"
@@ -124,13 +114,11 @@
 autoconnect_settings = { path = "./autoconnect/autoconnect-settings" }
 autoconnect_web = { path = "./autoconnect/autoconnect-web" }
 autoconnect_ws = { path = "./autoconnect/autoconnect-ws" }
-<<<<<<< HEAD
-autoconnect_ws_clientsm = { path ="./autoconnect/autoconnect-ws/autoconnect-ws-clientsm" }
-autopush_common = { path = "./autopush-common", features=["dynamodb", "bigtable"]}
-=======
 autoconnect_ws_clientsm = { path = "./autoconnect/autoconnect-ws/autoconnect-ws-clientsm" }
-autopush_common = { path = "./autopush-common", features = ["bigtable"] }
->>>>>>> 92f98630
+autopush_common = { path = "./autopush-common", features = [
+  "dynamodb",
+  "bigtable",
+] }
 
 [profile.release]
 debug = 1