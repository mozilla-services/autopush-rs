//! Notification protocol
use std::collections::HashMap;

use serde_derive::{Deserialize, Serialize};
use uuid::Uuid;

use crate::util::ms_since_epoch;

#[derive(Serialize, Default, Deserialize, Clone, Debug)]
pub struct Notification {
    #[serde(rename = "channelID")]
    pub channel_id: Uuid,
    pub version: String,
    #[serde(default = "default_ttl", skip_serializing)]
    pub ttl: u64,
    #[serde(skip_serializing)]
    pub topic: Option<String>,
    #[serde(skip_serializing)]
    pub timestamp: u64,
    #[serde(skip_serializing_if = "Option::is_none")]
    pub data: Option<String>,
    #[serde(skip_serializing)]
    pub sortkey_timestamp: Option<u64>,
    #[serde(skip_serializing_if = "Option::is_none")]
    pub headers: Option<HashMap<String, String>>,
}

impl Notification {
    /// Return an appropriate sort_key to use for the chidmessageid
    ///
    /// For new messages:
    ///     02:{sortkey_timestamp}:{chid}
    ///
    /// For topic messages:
    ///     01:{chid}:{topic}
    ///
    /// Old format for non-topic messages that is no longer returned:
    ///     {chid}:{message_id}
    pub fn sort_key(&self) -> String {
        let chid = self.channel_id.as_hyphenated();
        if let Some(ref topic) = self.topic {
            format!("01:{}:{}", chid, topic)
        } else if let Some(sortkey_timestamp) = self.sortkey_timestamp {
            format!(
                "02:{}:{}",
                if sortkey_timestamp == 0 {
                    ms_since_epoch()
                } else {
                    sortkey_timestamp
                },
                chid
            )
        } else {
            // Legacy messages which we should never get anymore
            format!("{}:{}", chid, self.version)
        }
    }

    pub fn expired(&self, at_sec: u64) -> bool {
<<<<<<< HEAD
        at_sec >= self.timestamp as u64 + self.ttl
=======
        at_sec >= self.timestamp + self.ttl
>>>>>>> 92380560
    }
}

fn default_ttl() -> u64 {
    0
}<|MERGE_RESOLUTION|>--- conflicted
+++ resolved
@@ -57,11 +57,7 @@
     }
 
     pub fn expired(&self, at_sec: u64) -> bool {
-<<<<<<< HEAD
-        at_sec >= self.timestamp as u64 + self.ttl
-=======
         at_sec >= self.timestamp + self.ttl
->>>>>>> 92380560
     }
 }
 
