//! Error handling for common autopush functions

use std::any::Any;
use std::fmt::{self, Display};
use std::io;
use std::num;

use actix_web::{
    dev::ServiceResponse, http::StatusCode, middleware::ErrorHandlerResponse, HttpResponse,
    HttpResponseBuilder, ResponseError,
};
// Sentry 0.29 uses the backtrace crate, not std::backtrace
use backtrace::Backtrace;
use serde::ser::{Serialize, SerializeMap, Serializer};
use thiserror::Error;

pub type Result<T> = std::result::Result<T, ApcError>;

/// Render a 404 response
pub fn render_404<B>(
    res: ServiceResponse<B>,
) -> std::result::Result<ErrorHandlerResponse<B>, actix_web::Error> {
    // Replace the outbound error message with our own.
    let resp = HttpResponseBuilder::new(StatusCode::NOT_FOUND).finish();
    Ok(ErrorHandlerResponse::Response(
        res.into_response(resp).map_into_right_body(),
    ))
}

/// AutoPush Common error (To distinguish from endpoint's ApiError)
#[derive(Debug)]
pub struct ApcError {
    pub kind: ApcErrorKind,
    pub backtrace: Box<Backtrace>,
}

impl Display for ApcError {
    fn fmt(&self, f: &mut fmt::Formatter<'_>) -> fmt::Result {
        self.kind.fmt(f)
    }
}

impl std::error::Error for ApcError {
    fn source(&self) -> Option<&(dyn std::error::Error + 'static)> {
        self.kind.source()
    }
}

// Forward From impls to ApiError from ApiErrorKind. Because From is reflexive,
// this impl also takes care of From<ApiErrorKind>.
impl<T> From<T> for ApcError
where
    ApcErrorKind: From<T>,
{
    fn from(item: T) -> Self {
        ApcError {
            kind: ApcErrorKind::from(item),
            backtrace: Box::new(Backtrace::new()), // or std::backtrace::Backtrace::capture()
        }
    }
}

/// Return a structured response error for the ApcError
impl ResponseError for ApcError {
    fn status_code(&self) -> StatusCode {
        self.kind.status()
    }

    fn error_response(&self) -> HttpResponse {
        let mut builder = HttpResponse::build(self.status_code());
        builder.json(self)
    }
}

impl Serialize for ApcError {
    fn serialize<S>(&self, serializer: S) -> std::result::Result<S::Ok, S::Error>
    where
        S: Serializer,
    {
        let status = self.kind.status();
        let mut map = serializer.serialize_map(Some(5))?;

        map.serialize_entry("code", &status.as_u16())?;
        map.serialize_entry("error", &status.canonical_reason())?;
        map.serialize_entry("message", &self.kind.to_string())?;
        // TODO: errno and url?
        map.end()
    }
}

#[derive(Error, Debug)]
pub enum ApcErrorKind {
    #[error(transparent)]
    Ws(#[from] tungstenite::Error),
    #[error(transparent)]
    Io(#[from] io::Error),
    #[error(transparent)]
    Json(#[from] serde_json::Error),
    #[error(transparent)]
    Httparse(#[from] httparse::Error),
    #[error(transparent)]
    MetricError(#[from] cadence::MetricError),
    #[error(transparent)]
    UuidError(#[from] uuid::Error),
    #[error(transparent)]
    ParseIntError(#[from] num::ParseIntError),
    #[error(transparent)]
    ParseUrlError(#[from] url::ParseError),
    #[error(transparent)]
    ConfigError(#[from] config::ConfigError),
    #[error("Error while validating token")]
    TokenHashValidation(#[source] openssl::error::ErrorStack),
    #[error("Error while creating secret")]
    RegistrationSecretHash(#[source] openssl::error::ErrorStack),

    #[error("thread panicked")]
    Thread(Box<dyn Any + Send>),
    #[error("websocket pong timeout")]
    PongTimeout,
    #[error("repeat uaid disconnect")]
    RepeatUaidDisconnect,
    #[error("invalid state transition, from: {0}, to: {1}")]
    InvalidStateTransition(String, String),
    #[error("invalid json: {0}")]
    InvalidClientMessage(String),
    #[error("server error fetching messages")]
    MessageFetch,
    #[error("unable to send to client")]
    SendError,
    #[error("client sent too many pings")]
    ExcessivePing,

    #[error("Broadcast Error: {0}")]
    BroadcastError(String),
    #[error("Payload Error: {0}")]
    PayloadError(String),
    #[error("General Error: {0}")]
    GeneralError(String),
    #[error("Database Error: {0}")]
    DatabaseError(String),

    // TODO: Feature flag this.
    #[error("Rusoto Error: {0}")]
    RusotoError(String),
}

impl ApcErrorKind {
    /// Get the associated HTTP status code
    pub fn status(&self) -> StatusCode {
        match self {
            Self::Json(_) | Self::ParseIntError(_) | Self::ParseUrlError(_) | Self::Httparse(_) => {
                StatusCode::BAD_REQUEST
            }
            _ => StatusCode::INTERNAL_SERVER_ERROR,
        }
    }

    pub fn is_sentry_event(&self) -> bool {
        match self {
            // TODO: Add additional messages to ignore here.
            Self::PongTimeout | Self::ExcessivePing => false,
            // Non-actionable Endpoint errors
            Self::PayloadError(_) => false,
            _ => true,
        }
    }

    pub fn metric_label(&self) -> Option<&'static str> {
        // TODO: add labels for skipped stuff
<<<<<<< HEAD
        match self {
            Self::PongTimeout => Some("pong_timeout"),
            Self::ExcessivePing => Some("excessive_ping"),
            Self::PayloadError(_) => Some("payload"),
            #[cfg(feature = "bigtable")]
            Self::DbError(e) => e.metric_label(),
            _ => None,
        }
=======
        let label = match self {
            Self::PongTimeout => "pong_timeout",
            Self::ExcessivePing => "excessive_ping",
            Self::PayloadError(_) => "payload",
            _ => return None,
        };
        Some(label)
>>>>>>> 6cb6549b
    }
}

/// Interface for reporting our Error types to Sentry or as metrics
pub trait ReportableError: std::error::Error {
    /// Like [Error::source] but returns the source (if any) of this error as a
    /// [ReportableError] if it implements the trait. Otherwise callers of this
    /// method will likely subsequently call [Error::source] to return the
    /// source (if any) as the parent [Error] trait.
    fn reportable_source(&self) -> Option<&(dyn ReportableError + 'static)> {
        None
    }

    /// Return a `Backtrace` for this Error if one was captured
    fn backtrace(&self) -> Option<&Backtrace>;

    /// Whether this error is reported to Sentry
    fn is_sentry_event(&self) -> bool;

    /// Errors that don't emit Sentry events (!is_sentry_event()) emit an
    /// increment metric instead with this label
    fn metric_label(&self) -> Option<&'static str>;

    /// Experimental: return tag key value pairs for metrics and Sentry
    fn tags(&self) -> Vec<(&str, String)> {
        vec![]
    }

    /// Experimental: return key value pairs for Sentry Event's extra data
    /// TODO: should probably return Vec<(&str, Value)> or Vec<(String, Value)>
    fn extras(&self) -> Vec<(&str, String)> {
        vec![]
    }
}

impl ReportableError for ApcError {
    fn reportable_source(&self) -> Option<&(dyn ReportableError + 'static)> {
        match &self.kind {
            ApcErrorKind::DbError(e) => Some(e),
            _ => None,
        }
    }
    fn backtrace(&self) -> Option<&Backtrace> {
        Some(&self.backtrace)
    }

    fn is_sentry_event(&self) -> bool {
        self.kind.is_sentry_event()
    }

    fn metric_label(&self) -> Option<&'static str> {
        self.kind.metric_label()
    }
}<|MERGE_RESOLUTION|>--- conflicted
+++ resolved
@@ -167,24 +167,12 @@
 
     pub fn metric_label(&self) -> Option<&'static str> {
         // TODO: add labels for skipped stuff
-<<<<<<< HEAD
         match self {
             Self::PongTimeout => Some("pong_timeout"),
             Self::ExcessivePing => Some("excessive_ping"),
             Self::PayloadError(_) => Some("payload"),
-            #[cfg(feature = "bigtable")]
-            Self::DbError(e) => e.metric_label(),
             _ => None,
         }
-=======
-        let label = match self {
-            Self::PongTimeout => "pong_timeout",
-            Self::ExcessivePing => "excessive_ping",
-            Self::PayloadError(_) => "payload",
-            _ => return None,
-        };
-        Some(label)
->>>>>>> 6cb6549b
     }
 }
 
@@ -222,10 +210,7 @@
 
 impl ReportableError for ApcError {
     fn reportable_source(&self) -> Option<&(dyn ReportableError + 'static)> {
-        match &self.kind {
-            ApcErrorKind::DbError(e) => Some(e),
-            _ => None,
-        }
+        None
     }
     fn backtrace(&self) -> Option<&Backtrace> {
         Some(&self.backtrace)
