--- conflicted
+++ resolved
@@ -64,7 +64,7 @@
 
 impl PushReliability {
     // Do the magic to make a report instance, whatever that will be.
-    pub async fn new(reliability_dsn: &Option<String>, db: Box<dyn DbClient>) -> Result<Self> {
+    pub fn new(reliability_dsn: &Option<String>, db: Box<dyn DbClient>) -> Result<Self> {
         if reliability_dsn.is_none() {
             debug!("🔍 No reliability DSN declared.");
             return Ok(Self {
@@ -73,7 +73,6 @@
             });
         };
 
-<<<<<<< HEAD
         let mut pool_config = deadpool_redis::PoolConfig::default();
         pool_config.timeouts.create = Some(CONNECTION_EXPIRATION);
 
@@ -89,36 +88,7 @@
                 .map_err(|e| {
                     ApcErrorKind::GeneralError(format!("Could not build reliability pool {:?}", e))
                 })?;
-            if let Ok(mut conn) = pool.get().await {
-                conn.ping::<()>().await.map_err(|e| {
-                    ApcErrorKind::GeneralError(format!("Could not connect to Redis: {:?}", e))
-                })?;
-                Some(pool)
-            } else {
-                None
-            }
-=======
-        let client = if let Some(dsn) = reliability_dsn {
-            let redis_client = redis::Client::open(dsn.clone()).map_err(|e| {
-                ApcErrorKind::GeneralError(format!("Could not connect to redis server: {:?}", e))
-            })?;
-            //Verify that we can connect to the server.
-            match redis_client.get_connection_with_timeout(CONNECTION_EXPIRATION) {
-                Ok(_) => {
-                    info!("🔍 Connected to reliability server at {dsn}");
-                    Some(Arc::new(redis_client))
-                }
-                Err(e) => {
-                    // This is a "soft" error. It does impact whether or not reliability will work but it's
-                    // not something that should prevent the server from running.
-                    error!("🔍 Invalid reliability DNS specified: {e} for DSN: {dsn}.");
-                    None
-                }
-            }
-        } else {
-            trace!("🔍 Empty Redis DSN?");
-            None
->>>>>>> a9a181e2
+            Some(pool)
         };
 
         Ok(Self {
@@ -146,16 +116,9 @@
                     .unwrap_or_else(|| "None".to_owned()),
                 new
             );
-<<<<<<< HEAD
             if let Ok(mut conn) = pool.get().await {
                 self.internal_record(&mut conn, old, new, expr, id).await;
             }
-=======
-            match client.get_connection_with_timeout(CONNECTION_EXPIRATION) {
-                Ok(mut conn) => self.internal_record(&mut conn, old, new, expr, id).await,
-                Err(e) => warn!("🔍⚠️ Unable to record reliability state: {:?}", e),
-            };
->>>>>>> a9a181e2
         };
         // Errors are not fatal, and should not impact message flow, but
         // we should record them somewhere.
@@ -189,7 +152,6 @@
         };
         // Errors are not fatal, and should not impact message flow, but
         // we should record them somewhere.
-<<<<<<< HEAD
         pipeline.add_command(
             cmd("ZADD")
                 .arg(format!("{}#{}", new, id).as_bytes())
@@ -199,15 +161,6 @@
         let _ = pipeline.exec_async(conn).await.inspect_err(|e| {
             warn!("🔍 Failed to write to storage: {:?}", e);
         });
-=======
-        let cc = pipeline
-            .zadd(EXPIRY, format!("{}#{}", new, id), expr.unwrap_or_default())
-            .exec(conn)
-            .inspect_err(|e| {
-                warn!("🔍 Failed to write to storage: {:?}", e);
-            });
-        trace!("🔍 internal record result: {:?}", cc);
->>>>>>> a9a181e2
     }
 
     /// Perform a garbage collection cycle on a reliability object.
@@ -230,10 +183,9 @@
         conn: &mut C,
         expr: u64,
     ) -> Result<()> {
-<<<<<<< HEAD
         // First, get the list of values that are to be purged.
         let mut purge_pipe = redis::Pipeline::new();
-        purge_pipe.zrangebyscore(ITEMS, 0, expr as isize);
+        purge_pipe.zrangebyscore(EXPIRY, 0, expr as isize);
         let result_list: Vec<Vec<redis::Value>> = purge_pipe.query_async(conn).await?;
 
         // Now purge each of the values by resetting the counts and removing the item from the purge set.
@@ -247,20 +199,8 @@
                     return Err(ApcErrorKind::GeneralError(err.to_owned()).into());
                 };
                 pipeline.hincr(COUNTS, state, -1);
-                pipeline.zrem(ITEMS, key);
+                pipeline.zrem(EXPIRY, key);
             }
-=======
-        let purged: Vec<String> = conn.zrangebyscore(EXPIRY, 0, expr as isize)?;
-        let mut pipeline = redis::Pipeline::new();
-        for key in purged {
-            let Some((state, _id)) = key.split_once('#') else {
-                let err = "Invalid key stored in Reliability datastore";
-                error!("🔍🟥 {} [{:?}]", &err, &key);
-                return Err(ApcErrorKind::GeneralError(err.to_owned()).into());
-            };
-            pipeline.hincr(COUNTS, state, -1);
-            pipeline.zrem(EXPIRY, key);
->>>>>>> a9a181e2
         }
         pipeline.exec_async(conn).await?;
         Ok(())
@@ -277,6 +217,24 @@
             }
         }
         Ok(HashMap::new())
+    }
+
+    pub async fn health_check(&self) -> Result<()> {
+        if let Some(pool) = &self.pool {
+            let mut conn = pool.get().await.map_err(|e| {
+                ApcErrorKind::GeneralError(format!(
+                    "Could not connect to reliability datastore: {:?}",
+                    e,
+                ))
+            })?;
+            // Add a type here, even though we're tossing the value, in order to prevent the `FromRedisValue` warning.
+            let _: String = conn.ping().await.map_err(|e| {
+                ApcErrorKind::GeneralError(format!("Could not ping reliability datastore: {:?}", e))
+            })?;
+            Ok(())
+        } else {
+            Ok(())
+        }
     }
 }
 
@@ -420,9 +378,7 @@
             .withf(move |id, state| id == int_test_id && state == &ReliabilityState::Accepted)
             .return_once(|_, _| Ok(()));
         // test the main report function (note, this does not test redis)
-        let pr = PushReliability::new(&None, Box::new(Arc::new(db)))
-            .await
-            .unwrap();
+        let pr = PushReliability::new(&None, Box::new(Arc::new(db))).unwrap();
         pr.record(&Some(test_id.clone()), new, &None, Some(expr))
             .await;
 
@@ -465,9 +421,7 @@
         ]);
 
         // test the main report function (note, this does not test redis)
-        let pr = PushReliability::new(&None, Box::new(Arc::new(db)))
-            .await
-            .unwrap();
+        let pr = PushReliability::new(&None, Box::new(Arc::new(db))).unwrap();
         // functionally a no-op, but it does exercise lines.
         pr.gc().await?;
 
