#![recursion_limit = "1024"]

#[macro_use]
extern crate slog;
#[macro_use]
extern crate slog_scope;

#[macro_use]
pub mod db;
pub mod endpoint;
pub mod errors;
pub mod logging;
<<<<<<< HEAD
pub mod message_id;
=======
pub mod metric_name;
>>>>>>> 43c3ad74
pub mod metrics;
pub mod middleware;
pub mod notification;
#[cfg(feature = "reliable_report")]
pub mod redis_util;
#[cfg(feature = "reliable_report")]
pub mod reliability;
pub mod sentry;
pub mod tags;
pub mod test_support;

#[macro_use]
pub mod util;

use chrono::TimeDelta;

// Define some global TTLs.
//
// [RFC8030 notes](https://datatracker.ietf.org/doc/html/rfc8030#section-5.2) that
// technically these are u32 values, but we should be kind and use u64. The RFC also
// does not define a maximum TTL duration. Traditionally, Autopush has capped this
// to 60 days, partly because we used to require monthly message table rotation.
// (The TTL was given an extra 30 days grace in order to handle dates near the
// turn of the month, when we might need to look in two tables for the data.)
// Since we now have automatically applied garbage collection, we are at a bit of
// liberty about how long these should be.
//
// That gets back to the concept that Push messages are supposed to be "timely".
// A user may not appreciate that they have an undelivered calendar reminder from
// 58 days ago, nor should they be interested in a meeting alert that happened last
// month. When a User Agent (UA) connects, it receives all pending messages. If
// a user has not used the User Agent in more than
// [60 days](https://searchfox.org/mozilla-central/search?q=OFFER_PROFILE_RESET_INTERVAL_MS),
// the User Agent suggest "refreshing Firefox", which essentially throws away one's
// current profile. This would include all subscriptions a user may have had.
//
// To that end, messages left unread for more than 30 days should be considered
// "abandoned" and any router info assigned to a User Agent that has not contacted
// Autopush in 60 days can be discarded.

/// The maximum TTL for notifications (30 days).
/// In most use cases, converted to seconds through .num_seconds().
pub const MAX_NOTIFICATION_TTL: TimeDelta = TimeDelta::days(30);

/// FCM has a max TTL of 4 weeks (28 days).
/// In most use cases, converted to seconds through .num_seconds().
pub const MAX_FCM_NOTIFICATION_TTL: TimeDelta = TimeDelta::days(28);

/// The maximum TTL for router records (60 days).
/// In most use cases, converted to seconds through .num_seconds().
pub const MAX_ROUTER_TTL: TimeDelta = TimeDelta::days(60);<|MERGE_RESOLUTION|>--- conflicted
+++ resolved
@@ -10,11 +10,8 @@
 pub mod endpoint;
 pub mod errors;
 pub mod logging;
-<<<<<<< HEAD
 pub mod message_id;
-=======
 pub mod metric_name;
->>>>>>> 43c3ad74
 pub mod metrics;
 pub mod middleware;
 pub mod notification;
