--- conflicted
+++ resolved
@@ -178,17 +178,9 @@
     pub router_type: String,
     /// Router-specific data
     pub router_data: Option<HashMap<String, serde_json::Value>>,
-<<<<<<< HEAD
     /// UTC Time in seconds that the user's router data was last refreshed.
     /// This field is exclusive to the Bigtable data scheme
     pub refreshed_at: Option<u64>,
-    /// Keyed time in a month the user last connected at with limited
-    /// key range for indexing
-    // [ed. --sigh. don't use custom timestamps kids.]
-    #[serde(skip_serializing_if = "Option::is_none")]
-    pub last_connect: Option<u64>,
-=======
->>>>>>> c6f24e85
     /// Last node/port the client was or may be connected to
     #[serde(skip_serializing_if = "Option::is_none")]
     pub node_id: Option<String>,
