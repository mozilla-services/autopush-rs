--- conflicted
+++ resolved
@@ -338,10 +338,6 @@
             move || ddb.put_item(put_item.clone()),
             retryable_putitem_error,
         )
-<<<<<<< HEAD
-        .and_then(|_| future::ok(()))
-        .map_err(|_| Error::DatabaseError("Error saving notification".into()))
-=======
         .and_then(move |_| {
             let mut metric = metrics.incr_with_tags("notification.message.stored");
             // TODO: include `internal` if meta is set.
@@ -349,8 +345,7 @@
             metric.send();
             future::ok(())
         })
-        .chain_err(|| "Error saving notification")
->>>>>>> 922fcf8d
+        .map_err(|_| Error::DatabaseError("Error saving notification".into()))
     }
 
     /// Store a batch of messages when shutting down
@@ -423,10 +418,6 @@
             move || ddb.delete_item(delete_input.clone()),
             retryable_delete_error,
         )
-<<<<<<< HEAD
-        .and_then(|_| future::ok(()))
-        .map_err(|_| Error::DatabaseError("Error deleting notification".into()))
-=======
         .and_then(move |_| {
             let mut metric = metrics.incr_with_tags("notification.message.deleted");
             // TODO: include `internal` if meta is set.
@@ -434,8 +425,7 @@
             metric.send();
             future::ok(())
         })
-        .chain_err(|| "Error deleting notification")
->>>>>>> 922fcf8d
+        .map_err(|_| Error::DatabaseError("Error deleting notification".into()))
     }
 
     /// Check to see if we have pending messages and return them if we do.
