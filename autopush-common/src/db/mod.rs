/// Contains the general Database access bits
///
/// Database access is abstracted into a DbClient impl
/// which contains the required trait functions the
/// application will need to perform in the database.
/// Each of the abstractions contains a DbClientImpl
/// that is responsible for carrying out the requested
/// functions. Each of the data stores are VERY
/// different, although the requested functions
/// are fairly simple.
use std::cmp::min;
use std::collections::{HashMap, HashSet};
use std::result::Result as StdResult;

use async_trait::async_trait;
use lazy_static::lazy_static;
use regex::RegexSet;
use serde::Serializer;
use serde_derive::{Deserialize, Serialize};
use uuid::Uuid;

<<<<<<< HEAD
use crate::db::util::generate_last_connect;
use crate::errors::ApiResult;
=======
use cadence::{Counted, CountedExt, StatsdClient};
use futures::{future, Future};
use futures_backoff::retry_if;
use rusoto_core::{HttpClient, Region};
use rusoto_credential::StaticProvider;
use rusoto_dynamodb::{
    AttributeValue, BatchWriteItemInput, DeleteItemInput, DynamoDb, DynamoDbClient, PutItemInput,
    PutRequest, UpdateItemInput, UpdateItemOutput, WriteRequest,
};

#[macro_use]
mod macros;
mod commands;
mod models;
mod util;

use crate::errors::{ApcError, ApcErrorKind, MyFuture, Result};
>>>>>>> 008e3e8c
use crate::notification::Notification;
use crate::util::timing::{ms_since_epoch, sec_since_epoch};
use models::{NotificationHeaders, RangeKey};

pub mod client;
pub mod dynamodb;
pub mod error;
pub mod models;
//pub mod bigtable;
//pub mod postgres;
mod util;

const MAX_EXPIRY: u64 = 2_592_000;
const USER_RECORD_VERSION: u8 = 1;
/// The maximum TTL for channels, 30 days
pub const MAX_CHANNEL_TTL: u64 = 30 * 24 * 60 * 60;

#[derive(Eq, PartialEq)]
pub enum StorageType {
    DYNAMODB,
}

impl StorageType {
    /// currently, there is only one.
    pub fn from_dsn(_dsn: &str) -> Self {
        return Self::DYNAMODB;
    }
}

/// The universal settings for the database
/// abstractor.
#[derive(Clone, Debug, Default)]
pub struct DbSettings {
    /// Database connector string
    pub dsn: Option<String>,
    /// A JSON formatted dictionary containing Database settings that
    /// are specific to the type of Data storage specified in the `dsn`
    /// See the respective settings structures for
    /// [crate::db::bigtable::BigTableDbSettings], [crate::db::dynamodb::DynamoDbSettings],
    /// [crate::db::postgres::PostgresDbSettings]
    pub db_settings: String,
}
//TODO: add `From<autopush::settings::Settings> for DbSettings`?
//TODO: add `From<autoendpoint::settings::Settings> for DbSettings`?

/// Custom Uuid serializer
///
/// Serializes a Uuid as a simple string instead of hyphenated
pub fn uuid_serializer<S>(x: &Uuid, s: S) -> StdResult<S::Ok, S::Error>
where
    S: Serializer,
{
    s.serialize_str(&x.simple().to_string())
}

<<<<<<< HEAD
/// DbCommandClient trait
/// Define a set of traits for handling the data access portions of the
/// various commands for the endpoint
#[async_trait]
pub trait DbCommandClient: Send + Sync {
    //*
    /// `hello` registers a new UAID or records a
    /// returning UAID.
    async fn hello(
=======
impl DynamoStorage {
    pub fn from_opts(
        message_table_name: &str,
        router_table_name: &str,
        metrics: Arc<StatsdClient>,
    ) -> Result<Self> {
        debug!(
            "Checking tables: {} & {}",
            &message_table_name, &router_table_name
        );
        let ddb = if let Ok(endpoint) = env::var("AWS_LOCAL_DYNAMODB") {
            DynamoDbClient::new_with(
                HttpClient::new().map_err(|e| {
                    ApcErrorKind::GeneralError(format!("TLS initialization error {e:?}"))
                })?,
                StaticProvider::new_minimal("BogusKey".to_string(), "BogusKey".to_string()),
                Region::Custom {
                    name: "us-east-1".to_string(),
                    endpoint,
                },
            )
        } else {
            DynamoDbClient::new(Region::default())
        };

        let mut message_table_names = list_message_tables(&ddb, message_table_name)
            .map_err(|_| ApcErrorKind::DatabaseError("Failed to locate message tables".into()))?;
        // Valid message months are the current and last 2 months
        message_table_names.sort_unstable_by(|a, b| b.cmp(a));
        message_table_names.truncate(3);
        message_table_names.reverse();
        let current_message_month = message_table_names
            .last()
            .ok_or("No last message month found")
            .map_err(|_e| ApcErrorKind::GeneralError("No last message month found".into()))?
            .to_string();

        Ok(Self {
            ddb,
            metrics,
            router_table_name: router_table_name.to_owned(),
            message_table_names,
            current_message_month,
        })
    }

    pub fn increment_storage(
        &self,
        table_name: &str,
        uaid: &Uuid,
        timestamp: &str,
    ) -> impl Future<Item = UpdateItemOutput, Error = ApcError> {
        let ddb = self.ddb.clone();
        let expiry = sec_since_epoch() + 2 * MAX_EXPIRY;
        let attr_values = hashmap! {
            ":timestamp".to_string() => val!(N => timestamp),
            ":expiry".to_string() => val!(N => expiry),
        };
        let update_input = UpdateItemInput {
            key: ddb_item! {
                uaid: s => uaid.as_simple().to_string(),
                chidmessageid: s => " ".to_string()
            },
            update_expression: Some("SET current_timestamp=:timestamp, expiry=:expiry".to_string()),
            expression_attribute_values: Some(attr_values),
            table_name: table_name.to_string(),
            ..Default::default()
        };

        retry_if(
            move || ddb.update_item(update_input.clone()),
            retryable_updateitem_error,
        )
        .map_err(|e| ApcErrorKind::DatabaseError(e.to_string()).into())
    }

    pub fn hello(
>>>>>>> 008e3e8c
        &self,
        // when the UAID connected
        connected_at: u64,
        // either the returning UAID or a request for a new one.
        uaid: Option<&Uuid>,
        // The router that the UAID connected to
        router_url: &str,
        // Hold of actually registering this.
        // (Some UAIDs only connect to rec'v broadcast messages)
        defer_registration: bool,
<<<<<<< HEAD
    ) -> ApiResult<HelloResponse>;
=======
    ) -> impl Future<Item = HelloResponse, Error = ApcError> {
        trace!(
            "### uaid {:?}, defer_registration: {:?}",
            &uaid,
            &defer_registration
        );
        let response: MyFuture<(HelloResponse, Option<DynamoDbUser>)> = if let Some(uaid) = uaid {
            commands::lookup_user(
                self.ddb.clone(),
                self.metrics.clone(),
                uaid,
                connected_at,
                router_url,
                &self.router_table_name,
                &self.message_table_names,
                &self.current_message_month,
            )
        } else {
            Box::new(future::ok((
                HelloResponse {
                    message_month: self.current_message_month.clone(),
                    connected_at,
                    ..Default::default()
                },
                None,
            )))
        };
        let ddb = self.ddb.clone();
        let router_url = router_url.to_string();
        let router_table_name = self.router_table_name.clone();
        let connected_at = connected_at;
>>>>>>> 008e3e8c

    /// register a new channel for this UAID
    async fn register(
        &self,
        // The requesting UAID
        uaid: &Uuid,
        // The incoming channelID (Note: we must maintain this ID the
        // same way that we recv'd it. (e.g. with dashes or not, case,
        // etc.) )
        channel_id: &Uuid,
        // Legacy field from table rotation
        message_month: &str,
        // TODO??
        endpoint: &str,
        // The user record associated with this UAID
        register_user: Option<&UserRecord>,
    ) -> ApiResult<RegisterResponse>;

<<<<<<< HEAD
    /// Delete this user and all information associated with them
    async fn drop_uaid(&self, uaid: &Uuid) -> ApiResult<()>;
=======
    pub fn drop_uaid(&self, uaid: &Uuid) -> impl Future<Item = (), Error = ApcError> {
        commands::drop_user(self.ddb.clone(), uaid, &self.router_table_name)
            .and_then(|_| future::ok(()))
            .map_err(|_| ApcErrorKind::DatabaseError("Unable to drop user record".into()).into())
    }
>>>>>>> 008e3e8c

    /// Delete this Channel ID for the user
    async fn unregister(
        &self,
        uaid: &Uuid,
        channel_id: &Uuid,
        message_month: &str,
<<<<<<< HEAD
    ) -> ApiResult<bool>;

    /// LEGACY: move this user to the most recent message table
    async fn migrate_user(&self, uaid: &Uuid, message_month: &str) -> ApiResult<()>;
=======
    ) -> impl Future<Item = bool, Error = ApcError> {
        commands::unregister_channel_id(self.ddb.clone(), uaid, channel_id, message_month)
            .and_then(|_| future::ok(true))
            .or_else(|_| future::ok(false))
    }

    /// Migrate a user to a new month table
    pub fn migrate_user(
        &self,
        uaid: &Uuid,
        message_month: &str,
    ) -> impl Future<Item = (), Error = ApcError> {
        let uaid = *uaid;
        let ddb = self.ddb.clone();
        let ddb2 = self.ddb.clone();
        let cur_month = self.current_message_month.to_string();
        let cur_month2 = cur_month.clone();
        let router_table_name = self.router_table_name.clone();

        commands::all_channels(self.ddb.clone(), &uaid, message_month)
            .and_then(move |channels| -> MyFuture<_> {
                if channels.is_empty() {
                    Box::new(future::ok(()))
                } else {
                    Box::new(commands::save_channels(ddb, &uaid, channels, &cur_month))
                }
            })
            .and_then(move |_| {
                commands::update_user_message_month(ddb2, &uaid, &router_table_name, &cur_month2)
            })
            .and_then(|_| future::ok(()))
            .map_err(|_e| ApcErrorKind::DatabaseError("Unable to migrate user".into()).into())
    }
>>>>>>> 008e3e8c

    /// store the message for this user
    async fn store_message(
        &self,
        uaid: &Uuid,
        message_month: String,
        message: Notification,
<<<<<<< HEAD
    ) -> ApiResult<()>;
=======
    ) -> impl Future<Item = (), Error = ApcError> {
        let topic = message.topic.is_some().to_string();
        let ddb = self.ddb.clone();
        let put_item = PutItemInput {
            item: serde_dynamodb::to_hashmap(&DynamoDbNotification::from_notif(uaid, message))
                .unwrap(),
            table_name: message_month,
            ..Default::default()
        };
        let metrics = self.metrics.clone();
        retry_if(
            move || ddb.put_item(put_item.clone()),
            retryable_putitem_error,
        )
        .and_then(move |_| {
            let mut metric = metrics.incr_with_tags("notification.message.stored");
            // TODO: include `internal` if meta is set.
            metric = metric.with_tag("topic", &topic);
            metric.send();
            future::ok(())
        })
        .map_err(|_| ApcErrorKind::DatabaseError("Error saving notification".into()).into())
    }
>>>>>>> 008e3e8c

    /// store multiple messages for this user.
    async fn store_messages(
        &self,
        uaid: &Uuid,
        message_month: &str,
        messages: Vec<Notification>,
<<<<<<< HEAD
    ) -> ApiResult<()>;
=======
    ) -> impl Future<Item = (), Error = ApcError> {
        let ddb = self.ddb.clone();
        let metrics = self.metrics.clone();
        let put_items: Vec<WriteRequest> = messages
            .into_iter()
            .filter_map(|n| {
                // eventually include `internal` if `meta` defined.
                metrics
                    .incr_with_tags("notification.message.stored")
                    .with_tag("topic", &n.topic.is_some().to_string())
                    .send();
                serde_dynamodb::to_hashmap(&DynamoDbNotification::from_notif(uaid, n))
                    .ok()
                    .map(|hm| WriteRequest {
                        put_request: Some(PutRequest { item: hm }),
                        delete_request: None,
                    })
            })
            .collect();
        let batch_input = BatchWriteItemInput {
            request_items: hashmap! { message_month.to_string() => put_items },
            ..Default::default()
        };

        retry_if(
            move || ddb.batch_write_item(batch_input.clone()),
            retryable_batchwriteitem_error,
        )
        .and_then(|_| future::ok(()))
        .map_err(|err| {
            debug!("Error saving notification: {:?}", err);
            err
        })
        // TODO: Use Sentry to capture/report this error
        .map_err(|_e| ApcErrorKind::DatabaseError("Error saving notifications".into()).into())
    }
>>>>>>> 008e3e8c

    /// Delete a message for this user.
    async fn delete_message(
        &self,
        table_name: &str,
        uaid: &Uuid,
        notif: &Notification,
<<<<<<< HEAD
    ) -> ApiResult<()>;
=======
    ) -> impl Future<Item = (), Error = ApcError> {
        let topic = notif.topic.is_some().to_string();
        let ddb = self.ddb.clone();
        let metrics = self.metrics.clone();
        let delete_input = DeleteItemInput {
            table_name: table_name.to_string(),
            key: ddb_item! {
               uaid: s => uaid.as_simple().to_string(),
               chidmessageid: s => notif.sort_key()
            },
            ..Default::default()
        };

        retry_if(
            move || ddb.delete_item(delete_input.clone()),
            retryable_delete_error,
        )
        .and_then(move |_| {
            let mut metric = metrics.incr_with_tags("notification.message.deleted");
            // TODO: include `internal` if meta is set.
            metric = metric.with_tag("topic", &topic);
            metric.send();
            future::ok(())
        })
        .map_err(|_| ApcErrorKind::DatabaseError("Error deleting notification".into()).into())
    }
>>>>>>> 008e3e8c

    /// Fetch any pending messages for this user
    async fn check_storage(
        &self,
        table_name: &str,
        uaid: &Uuid,
        include_topic: bool,
        timestamp: Option<u64>,
<<<<<<< HEAD
    ) -> ApiResult<CheckStorageResponse>;
=======
    ) -> impl Future<Item = CheckStorageResponse, Error = ApcError> {
        let response: MyFuture<FetchMessageResponse> = if include_topic {
            Box::new(commands::fetch_messages(
                self.ddb.clone(),
                self.metrics.clone(),
                table_name,
                uaid,
                11,
            ))
        } else {
            Box::new(future::ok(Default::default()))
        };
        let uaid = *uaid;
        let table_name = table_name.to_string();
        let ddb = self.ddb.clone();
        let metrics = self.metrics.clone();
        let rmetrics = metrics.clone();
>>>>>>> 008e3e8c

    /// Get a list of known channels for this user.
    /// (Used by daily mobile client check-in)
    async fn get_user_channels(&self, uaid: &Uuid, message_table: &str)
        -> ApiResult<HashSet<Uuid>>;

<<<<<<< HEAD
    /// Remove the node information for this user (the
    /// user has disconnected from a node and is considered
    /// inactive or logged out.)
    async fn remove_node_id(
=======
    pub fn get_user(
        &self,
        uaid: &Uuid,
    ) -> impl Future<Item = Option<DynamoDbUser>, Error = ApcError> {
        let ddb = self.ddb.clone();
        let result = commands::get_uaid(ddb, uaid, &self.router_table_name).and_then(|result| {
            future::result(
                result
                    .item
                    .map(|item| {
                        let user = serde_dynamodb::from_hashmap(item);
                        user.map_err(|_| {
                            ApcErrorKind::DatabaseError("Error deserializing".into()).into()
                        })
                    })
                    .transpose(),
            )
        });
        Box::new(result)
    }

    /// Get the set of channel IDs for a user
    pub fn get_user_channels(
        &self,
        uaid: &Uuid,
        message_table: &str,
    ) -> impl Future<Item = HashSet<Uuid>, Error = ApcError> {
        commands::all_channels(self.ddb.clone(), uaid, message_table).and_then(|channels| {
            channels
                .into_iter()
                .map(|channel| channel.parse().map_err(|e| ApcErrorKind::from(e).into()))
                .collect::<Result<_>>()
        })
    }

    /// Remove the node ID from a user in the router table.
    /// The node ID will only be cleared if `connected_at` matches up
    /// with the item's `connected_at`.
    pub fn remove_node_id(
>>>>>>> 008e3e8c
        &self,
        uaid: &Uuid,
        node_id: String,
        connected_at: u64,
<<<<<<< HEAD
    ) -> ApiResult<()>;
    // */
}

/// Basic requirements for notification content to deliver to websocket client
///  - channelID  (the subscription website intended for)
///  - version    (only really utilized for notification acknowledgement in
///                webpush, used to be the sole carrier of data, can now be anything)
///  - data       (encrypted content)
///  - headers    (hash of crypto headers: encoding, encrypption, crypto-key, encryption-key)
#[derive(Default, Clone)]
pub struct HelloResponse {
    /// The UAID the client should use.
    pub uaid: Option<Uuid>,
    /// LEGACY the message month for this user
    pub message_month: String,
    /// Do you need to fetch pending messages.
    pub check_storage: bool,
    /// Give the UA a new ID.
    pub reset_uaid: bool,
    /// LEGACY move the user to a new message month
    pub rotate_message_table: bool,
    /// the time that the user connected.
    pub connected_at: u64,
    // Exists when we didn't register this user during HELLO
    pub deferred_user_registration: Option<UserRecord>,
}

#[derive(Clone, Default, Debug)]
pub struct CheckStorageResponse {
    /// The messages include a "topic"
    /// "topics" are messages that replace prior messages of that topic.
    /// (e.g. you can only have one message for a topic of "foo")
    pub include_topic: bool,
    /// The list of pending messages.
    pub messages: Vec<Notification>,
    /// All the messages up to this timestampl
    pub timestamp: Option<u64>,
}

/// A new endpoint has been registered. (heh, should this be a RESULT?)
pub enum RegisterResponse {
    /// Hooray! Things worked, here's your endpoint URL
    Success { endpoint: String },
    /// Crap, there was an error.
    Error { error_msg: String, status: u32 },
}

/// A user data record.
#[derive(Deserialize, PartialEq, Debug, Clone, Serialize)]
pub struct UserRecord {
    /// The UAID. This is generally a UUID4. It needs to be globally
    /// unique.
    // DynamoDB <Hash key>
    #[serde(serialize_with = "uuid_serializer")]
    pub uaid: Uuid,
    /// Time in milliseconds that the user last connected at
    pub connected_at: u64,
    /// Router type of the user
    pub router_type: String,
    /// Router-specific data
    pub router_data: Option<HashMap<String, serde_json::Value>>,
    /// Keyed time in a month the user last connected at with limited
    /// key range for indexing
    // [ed. --sigh. don't use custom timestamps kids.]
    #[serde(skip_serializing_if = "Option::is_none")]
    pub last_connect: Option<u64>,
    /// Last node/port the client was or may be connected to
    #[serde(skip_serializing_if = "Option::is_none")]
    pub node_id: Option<String>,
    /// Record version
    #[serde(skip_serializing_if = "Option::is_none")]
    pub record_version: Option<u8>,
    /// LEGACY: Current month table in the database the user is on
    #[serde(skip_serializing_if = "Option::is_none")]
    pub current_month: Option<String>,
}

impl Default for UserRecord {
    fn default() -> Self {
        let uaid = Uuid::new_v4();
        //trace!(">>> Setting default uaid: {:?}", &uaid);
        Self {
            uaid,
            connected_at: ms_since_epoch(),
            router_type: "webpush".to_string(),
            router_data: None,
            last_connect: Some(generate_last_connect()),
            node_id: None,
            record_version: Some(USER_RECORD_VERSION),
            current_month: None,
        }
=======
    ) -> impl Future<Item = (), Error = ApcError> {
        let ddb = self.ddb.clone();
        let update_item = UpdateItemInput {
            key: ddb_item! { uaid: s => uaid.as_simple().to_string() },
            update_expression: Some("REMOVE node_id".to_string()),
            condition_expression: Some("(node_id = :node) and (connected_at = :conn)".to_string()),
            expression_attribute_values: Some(hashmap! {
                ":node".to_string() => val!(S => node_id),
                ":conn".to_string() => val!(N => connected_at.to_string())
            }),
            table_name: self.router_table_name.clone(),
            ..Default::default()
        };

        retry_if(
            move || ddb.update_item(update_item.clone()),
            retryable_updateitem_error,
        )
        .and_then(|_| future::ok(()))
        .map_err(|_| ApcErrorKind::DatabaseError("Error removing node ID".into()).into())
>>>>>>> 008e3e8c
    }
}

/// The outbound message record.
/// This is different that the stored `Notification`
#[derive(Clone, Debug, Default, Deserialize, PartialEq, Serialize)]
pub struct NotificationRecord {
    /// The UserAgent Identifier (UAID)
    // DynamoDB <Hash key>
    #[serde(serialize_with = "uuid_serializer")]
    uaid: Uuid,
    // DynamoDB <Range key>
    // Format:
    //    Topic Messages:
    //        01:{channel id}:{topic}
    //    New Messages:
    //        02:{timestamp int in microseconds}:{channel id}
    chidmessageid: String,
    /// Magic entry stored in the first Message record that indicates the highest
    /// non-topic timestamp we've read into
    #[serde(skip_serializing_if = "Option::is_none")]
    pub current_timestamp: Option<u64>,
    /// Magic entry stored in the first Message record that indicates the valid
    /// channel id's
    #[serde(skip_serializing)]
    pub chids: Option<HashSet<String>>,
    /// Time in seconds from epoch
    #[serde(skip_serializing_if = "Option::is_none")]
    timestamp: Option<u64>,
    /// DynamoDB expiration timestamp per
    ///    https://docs.aws.amazon.com/amazondynamodb/latest/developerguide/TTL.html
    expiry: u64,
    /// TTL value provided by application server for the message
    #[serde(skip_serializing_if = "Option::is_none")]
    ttl: Option<u64>,
    /// The message data
    #[serde(skip_serializing_if = "Option::is_none")]
    data: Option<String>,
    /// Selected, associated message headers. These can contain additional
    /// decryption information for the UserAgent.
    #[serde(skip_serializing_if = "Option::is_none")]
    headers: Option<NotificationHeaders>,
    /// This is the acknowledgement-id used for clients to ack that they have received the
    /// message. Some Python code refers to this as a message_id. Endpoints generate this
    /// value before sending it to storage or a connection node.
    #[serde(skip_serializing_if = "Option::is_none")]
    updateid: Option<String>,
}

impl NotificationRecord {
    /// read the custom sort_key and convert it into something the database can use.
    fn parse_sort_key(key: &str) -> ApiResult<RangeKey> {
        lazy_static! {
            static ref RE: RegexSet =
                RegexSet::new(&[r"^01:\S+:\S+$", r"^02:\d+:\S+$", r"^\S{3,}:\S+$",]).unwrap();
        }
        if !RE.is_match(key) {
            return Err("Invalid chidmessageid".into());
        }

        let v: Vec<&str> = key.split(':').collect();
        match v[0] {
            // This is a topic message (There Can Only Be One. <guitar riff>)
            "01" => {
                if v.len() != 3 {
                    return Err("Invalid topic key".into());
                }
                let (channel_id, topic) = (v[1], v[2]);
                let channel_id = Uuid::parse_str(channel_id)?;
                Ok(RangeKey {
                    channel_id,
                    topic: Some(topic.to_string()),
                    sortkey_timestamp: None,
                    legacy_version: None,
                })
            }
            // A "normal" pending message.
            "02" => {
                if v.len() != 3 {
                    return Err("Invalid topic key".into());
                }
                let (sortkey, channel_id) = (v[1], v[2]);
                let channel_id = Uuid::parse_str(channel_id)?;
                Ok(RangeKey {
                    channel_id,
                    topic: None,
                    sortkey_timestamp: Some(sortkey.parse()?),
                    legacy_version: None,
                })
            }
            // Ok, that's odd, but try to make some sense of it.
            // (This is a bit of legacy code that we should be
            // able to drop.)
            _ => {
                if v.len() != 2 {
                    return Err("Invalid topic key".into());
                }
                let (channel_id, legacy_version) = (v[0], v[1]);
                let channel_id = Uuid::parse_str(channel_id)?;
                Ok(RangeKey {
                    channel_id,
                    topic: None,
                    sortkey_timestamp: None,
                    legacy_version: Some(legacy_version.to_string()),
                })
            }
        }
    }

    // TODO: Implement as TryFrom whenever that lands
    /// Convert the
    pub fn into_notif(self) -> ApiResult<Notification> {
        let key = Self::parse_sort_key(&self.chidmessageid)?;
        let version = key
            .legacy_version
            .or(self.updateid)
            .ok_or("No valid updateid/version found")?;

        Ok(Notification {
            channel_id: key.channel_id,
            version,
            ttl: self.ttl.unwrap_or(0),
            timestamp: self.timestamp.ok_or("No timestamp found")?,
            topic: key.topic,
            data: self.data,
            headers: self.headers.map(|m| m.into()),
            sortkey_timestamp: key.sortkey_timestamp,
        })
    }

    pub fn from_notif(uaid: &Uuid, val: Notification) -> Self {
        Self {
            uaid: *uaid,
            chidmessageid: val.sort_key(),
            timestamp: Some(val.timestamp),
            expiry: sec_since_epoch() + min(val.ttl, MAX_EXPIRY),
            ttl: Some(val.ttl),
            data: val.data,
            headers: val.headers.map(|h| h.into()),
            updateid: Some(val.version),
            ..Default::default()
        }
    }
}<|MERGE_RESOLUTION|>--- conflicted
+++ resolved
@@ -19,31 +19,11 @@
 use serde_derive::{Deserialize, Serialize};
 use uuid::Uuid;
 
-<<<<<<< HEAD
 use crate::db::util::generate_last_connect;
-use crate::errors::ApiResult;
-=======
-use cadence::{Counted, CountedExt, StatsdClient};
-use futures::{future, Future};
-use futures_backoff::retry_if;
-use rusoto_core::{HttpClient, Region};
-use rusoto_credential::StaticProvider;
-use rusoto_dynamodb::{
-    AttributeValue, BatchWriteItemInput, DeleteItemInput, DynamoDb, DynamoDbClient, PutItemInput,
-    PutRequest, UpdateItemInput, UpdateItemOutput, WriteRequest,
-};
 
 #[macro_use]
 mod macros;
 mod commands;
-mod models;
-mod util;
-
-use crate::errors::{ApcError, ApcErrorKind, MyFuture, Result};
->>>>>>> 008e3e8c
-use crate::notification::Notification;
-use crate::util::timing::{ms_since_epoch, sec_since_epoch};
-use models::{NotificationHeaders, RangeKey};
 
 pub mod client;
 pub mod dynamodb;
@@ -52,6 +32,12 @@
 //pub mod bigtable;
 //pub mod postgres;
 mod util;
+
+use crate::errors::{ApcErrorKind, Result};
+use crate::notification::Notification;
+use crate::util::timing::{ms_since_epoch, sec_since_epoch};
+use models::{NotificationHeaders, RangeKey};
+
 
 const MAX_EXPIRY: u64 = 2_592_000;
 const USER_RECORD_VERSION: u8 = 1;
@@ -96,7 +82,6 @@
     s.serialize_str(&x.simple().to_string())
 }
 
-<<<<<<< HEAD
 /// DbCommandClient trait
 /// Define a set of traits for handling the data access portions of the
 /// various commands for the endpoint
@@ -106,85 +91,6 @@
     /// `hello` registers a new UAID or records a
     /// returning UAID.
     async fn hello(
-=======
-impl DynamoStorage {
-    pub fn from_opts(
-        message_table_name: &str,
-        router_table_name: &str,
-        metrics: Arc<StatsdClient>,
-    ) -> Result<Self> {
-        debug!(
-            "Checking tables: {} & {}",
-            &message_table_name, &router_table_name
-        );
-        let ddb = if let Ok(endpoint) = env::var("AWS_LOCAL_DYNAMODB") {
-            DynamoDbClient::new_with(
-                HttpClient::new().map_err(|e| {
-                    ApcErrorKind::GeneralError(format!("TLS initialization error {e:?}"))
-                })?,
-                StaticProvider::new_minimal("BogusKey".to_string(), "BogusKey".to_string()),
-                Region::Custom {
-                    name: "us-east-1".to_string(),
-                    endpoint,
-                },
-            )
-        } else {
-            DynamoDbClient::new(Region::default())
-        };
-
-        let mut message_table_names = list_message_tables(&ddb, message_table_name)
-            .map_err(|_| ApcErrorKind::DatabaseError("Failed to locate message tables".into()))?;
-        // Valid message months are the current and last 2 months
-        message_table_names.sort_unstable_by(|a, b| b.cmp(a));
-        message_table_names.truncate(3);
-        message_table_names.reverse();
-        let current_message_month = message_table_names
-            .last()
-            .ok_or("No last message month found")
-            .map_err(|_e| ApcErrorKind::GeneralError("No last message month found".into()))?
-            .to_string();
-
-        Ok(Self {
-            ddb,
-            metrics,
-            router_table_name: router_table_name.to_owned(),
-            message_table_names,
-            current_message_month,
-        })
-    }
-
-    pub fn increment_storage(
-        &self,
-        table_name: &str,
-        uaid: &Uuid,
-        timestamp: &str,
-    ) -> impl Future<Item = UpdateItemOutput, Error = ApcError> {
-        let ddb = self.ddb.clone();
-        let expiry = sec_since_epoch() + 2 * MAX_EXPIRY;
-        let attr_values = hashmap! {
-            ":timestamp".to_string() => val!(N => timestamp),
-            ":expiry".to_string() => val!(N => expiry),
-        };
-        let update_input = UpdateItemInput {
-            key: ddb_item! {
-                uaid: s => uaid.as_simple().to_string(),
-                chidmessageid: s => " ".to_string()
-            },
-            update_expression: Some("SET current_timestamp=:timestamp, expiry=:expiry".to_string()),
-            expression_attribute_values: Some(attr_values),
-            table_name: table_name.to_string(),
-            ..Default::default()
-        };
-
-        retry_if(
-            move || ddb.update_item(update_input.clone()),
-            retryable_updateitem_error,
-        )
-        .map_err(|e| ApcErrorKind::DatabaseError(e.to_string()).into())
-    }
-
-    pub fn hello(
->>>>>>> 008e3e8c
         &self,
         // when the UAID connected
         connected_at: u64,
@@ -195,41 +101,7 @@
         // Hold of actually registering this.
         // (Some UAIDs only connect to rec'v broadcast messages)
         defer_registration: bool,
-<<<<<<< HEAD
-    ) -> ApiResult<HelloResponse>;
-=======
-    ) -> impl Future<Item = HelloResponse, Error = ApcError> {
-        trace!(
-            "### uaid {:?}, defer_registration: {:?}",
-            &uaid,
-            &defer_registration
-        );
-        let response: MyFuture<(HelloResponse, Option<DynamoDbUser>)> = if let Some(uaid) = uaid {
-            commands::lookup_user(
-                self.ddb.clone(),
-                self.metrics.clone(),
-                uaid,
-                connected_at,
-                router_url,
-                &self.router_table_name,
-                &self.message_table_names,
-                &self.current_message_month,
-            )
-        } else {
-            Box::new(future::ok((
-                HelloResponse {
-                    message_month: self.current_message_month.clone(),
-                    connected_at,
-                    ..Default::default()
-                },
-                None,
-            )))
-        };
-        let ddb = self.ddb.clone();
-        let router_url = router_url.to_string();
-        let router_table_name = self.router_table_name.clone();
-        let connected_at = connected_at;
->>>>>>> 008e3e8c
+    ) -> Result<HelloResponse>;
 
     /// register a new channel for this UAID
     async fn register(
@@ -246,18 +118,10 @@
         endpoint: &str,
         // The user record associated with this UAID
         register_user: Option<&UserRecord>,
-    ) -> ApiResult<RegisterResponse>;
-
-<<<<<<< HEAD
+    ) -> Result<RegisterResponse>;
+
     /// Delete this user and all information associated with them
-    async fn drop_uaid(&self, uaid: &Uuid) -> ApiResult<()>;
-=======
-    pub fn drop_uaid(&self, uaid: &Uuid) -> impl Future<Item = (), Error = ApcError> {
-        commands::drop_user(self.ddb.clone(), uaid, &self.router_table_name)
-            .and_then(|_| future::ok(()))
-            .map_err(|_| ApcErrorKind::DatabaseError("Unable to drop user record".into()).into())
-    }
->>>>>>> 008e3e8c
+    async fn drop_uaid(&self, uaid: &Uuid) -> Result<()>;
 
     /// Delete this Channel ID for the user
     async fn unregister(
@@ -265,46 +129,10 @@
         uaid: &Uuid,
         channel_id: &Uuid,
         message_month: &str,
-<<<<<<< HEAD
-    ) -> ApiResult<bool>;
+    ) -> Result<bool>;
 
     /// LEGACY: move this user to the most recent message table
-    async fn migrate_user(&self, uaid: &Uuid, message_month: &str) -> ApiResult<()>;
-=======
-    ) -> impl Future<Item = bool, Error = ApcError> {
-        commands::unregister_channel_id(self.ddb.clone(), uaid, channel_id, message_month)
-            .and_then(|_| future::ok(true))
-            .or_else(|_| future::ok(false))
-    }
-
-    /// Migrate a user to a new month table
-    pub fn migrate_user(
-        &self,
-        uaid: &Uuid,
-        message_month: &str,
-    ) -> impl Future<Item = (), Error = ApcError> {
-        let uaid = *uaid;
-        let ddb = self.ddb.clone();
-        let ddb2 = self.ddb.clone();
-        let cur_month = self.current_message_month.to_string();
-        let cur_month2 = cur_month.clone();
-        let router_table_name = self.router_table_name.clone();
-
-        commands::all_channels(self.ddb.clone(), &uaid, message_month)
-            .and_then(move |channels| -> MyFuture<_> {
-                if channels.is_empty() {
-                    Box::new(future::ok(()))
-                } else {
-                    Box::new(commands::save_channels(ddb, &uaid, channels, &cur_month))
-                }
-            })
-            .and_then(move |_| {
-                commands::update_user_message_month(ddb2, &uaid, &router_table_name, &cur_month2)
-            })
-            .and_then(|_| future::ok(()))
-            .map_err(|_e| ApcErrorKind::DatabaseError("Unable to migrate user".into()).into())
-    }
->>>>>>> 008e3e8c
+    async fn migrate_user(&self, uaid: &Uuid, message_month: &str) -> Result<()>;
 
     /// store the message for this user
     async fn store_message(
@@ -312,33 +140,7 @@
         uaid: &Uuid,
         message_month: String,
         message: Notification,
-<<<<<<< HEAD
-    ) -> ApiResult<()>;
-=======
-    ) -> impl Future<Item = (), Error = ApcError> {
-        let topic = message.topic.is_some().to_string();
-        let ddb = self.ddb.clone();
-        let put_item = PutItemInput {
-            item: serde_dynamodb::to_hashmap(&DynamoDbNotification::from_notif(uaid, message))
-                .unwrap(),
-            table_name: message_month,
-            ..Default::default()
-        };
-        let metrics = self.metrics.clone();
-        retry_if(
-            move || ddb.put_item(put_item.clone()),
-            retryable_putitem_error,
-        )
-        .and_then(move |_| {
-            let mut metric = metrics.incr_with_tags("notification.message.stored");
-            // TODO: include `internal` if meta is set.
-            metric = metric.with_tag("topic", &topic);
-            metric.send();
-            future::ok(())
-        })
-        .map_err(|_| ApcErrorKind::DatabaseError("Error saving notification".into()).into())
-    }
->>>>>>> 008e3e8c
+    ) -> Result<()>;
 
     /// store multiple messages for this user.
     async fn store_messages(
@@ -346,46 +148,7 @@
         uaid: &Uuid,
         message_month: &str,
         messages: Vec<Notification>,
-<<<<<<< HEAD
-    ) -> ApiResult<()>;
-=======
-    ) -> impl Future<Item = (), Error = ApcError> {
-        let ddb = self.ddb.clone();
-        let metrics = self.metrics.clone();
-        let put_items: Vec<WriteRequest> = messages
-            .into_iter()
-            .filter_map(|n| {
-                // eventually include `internal` if `meta` defined.
-                metrics
-                    .incr_with_tags("notification.message.stored")
-                    .with_tag("topic", &n.topic.is_some().to_string())
-                    .send();
-                serde_dynamodb::to_hashmap(&DynamoDbNotification::from_notif(uaid, n))
-                    .ok()
-                    .map(|hm| WriteRequest {
-                        put_request: Some(PutRequest { item: hm }),
-                        delete_request: None,
-                    })
-            })
-            .collect();
-        let batch_input = BatchWriteItemInput {
-            request_items: hashmap! { message_month.to_string() => put_items },
-            ..Default::default()
-        };
-
-        retry_if(
-            move || ddb.batch_write_item(batch_input.clone()),
-            retryable_batchwriteitem_error,
-        )
-        .and_then(|_| future::ok(()))
-        .map_err(|err| {
-            debug!("Error saving notification: {:?}", err);
-            err
-        })
-        // TODO: Use Sentry to capture/report this error
-        .map_err(|_e| ApcErrorKind::DatabaseError("Error saving notifications".into()).into())
-    }
->>>>>>> 008e3e8c
+    ) -> Result<()>;
 
     /// Delete a message for this user.
     async fn delete_message(
@@ -393,36 +156,7 @@
         table_name: &str,
         uaid: &Uuid,
         notif: &Notification,
-<<<<<<< HEAD
-    ) -> ApiResult<()>;
-=======
-    ) -> impl Future<Item = (), Error = ApcError> {
-        let topic = notif.topic.is_some().to_string();
-        let ddb = self.ddb.clone();
-        let metrics = self.metrics.clone();
-        let delete_input = DeleteItemInput {
-            table_name: table_name.to_string(),
-            key: ddb_item! {
-               uaid: s => uaid.as_simple().to_string(),
-               chidmessageid: s => notif.sort_key()
-            },
-            ..Default::default()
-        };
-
-        retry_if(
-            move || ddb.delete_item(delete_input.clone()),
-            retryable_delete_error,
-        )
-        .and_then(move |_| {
-            let mut metric = metrics.incr_with_tags("notification.message.deleted");
-            // TODO: include `internal` if meta is set.
-            metric = metric.with_tag("topic", &topic);
-            metric.send();
-            future::ok(())
-        })
-        .map_err(|_| ApcErrorKind::DatabaseError("Error deleting notification".into()).into())
-    }
->>>>>>> 008e3e8c
+    ) -> Result<()>;
 
     /// Fetch any pending messages for this user
     async fn check_storage(
@@ -431,85 +165,22 @@
         uaid: &Uuid,
         include_topic: bool,
         timestamp: Option<u64>,
-<<<<<<< HEAD
-    ) -> ApiResult<CheckStorageResponse>;
-=======
-    ) -> impl Future<Item = CheckStorageResponse, Error = ApcError> {
-        let response: MyFuture<FetchMessageResponse> = if include_topic {
-            Box::new(commands::fetch_messages(
-                self.ddb.clone(),
-                self.metrics.clone(),
-                table_name,
-                uaid,
-                11,
-            ))
-        } else {
-            Box::new(future::ok(Default::default()))
-        };
-        let uaid = *uaid;
-        let table_name = table_name.to_string();
-        let ddb = self.ddb.clone();
-        let metrics = self.metrics.clone();
-        let rmetrics = metrics.clone();
->>>>>>> 008e3e8c
+    ) -> Result<CheckStorageResponse>;
 
     /// Get a list of known channels for this user.
     /// (Used by daily mobile client check-in)
     async fn get_user_channels(&self, uaid: &Uuid, message_table: &str)
-        -> ApiResult<HashSet<Uuid>>;
-
-<<<<<<< HEAD
+        -> Result<HashSet<Uuid>>;
+
     /// Remove the node information for this user (the
     /// user has disconnected from a node and is considered
     /// inactive or logged out.)
     async fn remove_node_id(
-=======
-    pub fn get_user(
-        &self,
-        uaid: &Uuid,
-    ) -> impl Future<Item = Option<DynamoDbUser>, Error = ApcError> {
-        let ddb = self.ddb.clone();
-        let result = commands::get_uaid(ddb, uaid, &self.router_table_name).and_then(|result| {
-            future::result(
-                result
-                    .item
-                    .map(|item| {
-                        let user = serde_dynamodb::from_hashmap(item);
-                        user.map_err(|_| {
-                            ApcErrorKind::DatabaseError("Error deserializing".into()).into()
-                        })
-                    })
-                    .transpose(),
-            )
-        });
-        Box::new(result)
-    }
-
-    /// Get the set of channel IDs for a user
-    pub fn get_user_channels(
-        &self,
-        uaid: &Uuid,
-        message_table: &str,
-    ) -> impl Future<Item = HashSet<Uuid>, Error = ApcError> {
-        commands::all_channels(self.ddb.clone(), uaid, message_table).and_then(|channels| {
-            channels
-                .into_iter()
-                .map(|channel| channel.parse().map_err(|e| ApcErrorKind::from(e).into()))
-                .collect::<Result<_>>()
-        })
-    }
-
-    /// Remove the node ID from a user in the router table.
-    /// The node ID will only be cleared if `connected_at` matches up
-    /// with the item's `connected_at`.
-    pub fn remove_node_id(
->>>>>>> 008e3e8c
         &self,
         uaid: &Uuid,
         node_id: String,
         connected_at: u64,
-<<<<<<< HEAD
-    ) -> ApiResult<()>;
+    ) -> Result<()>;
     // */
 }
 
@@ -601,28 +272,6 @@
             record_version: Some(USER_RECORD_VERSION),
             current_month: None,
         }
-=======
-    ) -> impl Future<Item = (), Error = ApcError> {
-        let ddb = self.ddb.clone();
-        let update_item = UpdateItemInput {
-            key: ddb_item! { uaid: s => uaid.as_simple().to_string() },
-            update_expression: Some("REMOVE node_id".to_string()),
-            condition_expression: Some("(node_id = :node) and (connected_at = :conn)".to_string()),
-            expression_attribute_values: Some(hashmap! {
-                ":node".to_string() => val!(S => node_id),
-                ":conn".to_string() => val!(N => connected_at.to_string())
-            }),
-            table_name: self.router_table_name.clone(),
-            ..Default::default()
-        };
-
-        retry_if(
-            move || ddb.update_item(update_item.clone()),
-            retryable_updateitem_error,
-        )
-        .and_then(|_| future::ok(()))
-        .map_err(|_| ApcErrorKind::DatabaseError("Error removing node ID".into()).into())
->>>>>>> 008e3e8c
     }
 }
 
@@ -674,13 +323,13 @@
 
 impl NotificationRecord {
     /// read the custom sort_key and convert it into something the database can use.
-    fn parse_sort_key(key: &str) -> ApiResult<RangeKey> {
+    fn parse_sort_key(key: &str) -> Result<RangeKey> {
         lazy_static! {
             static ref RE: RegexSet =
                 RegexSet::new(&[r"^01:\S+:\S+$", r"^02:\d+:\S+$", r"^\S{3,}:\S+$",]).unwrap();
         }
         if !RE.is_match(key) {
-            return Err("Invalid chidmessageid".into());
+            return Err(ApcErrorKind::GeneralError("Invalid chidmessageid".into()).into());
         }
 
         let v: Vec<&str> = key.split(':').collect();
@@ -688,7 +337,7 @@
             // This is a topic message (There Can Only Be One. <guitar riff>)
             "01" => {
                 if v.len() != 3 {
-                    return Err("Invalid topic key".into());
+                    return Err(ApcErrorKind::GeneralError("Invalid topic key".into()).into());
                 }
                 let (channel_id, topic) = (v[1], v[2]);
                 let channel_id = Uuid::parse_str(channel_id)?;
@@ -702,7 +351,7 @@
             // A "normal" pending message.
             "02" => {
                 if v.len() != 3 {
-                    return Err("Invalid topic key".into());
+                    return Err(ApcErrorKind::GeneralError("Invalid topic key".into()).into());
                 }
                 let (sortkey, channel_id) = (v[1], v[2]);
                 let channel_id = Uuid::parse_str(channel_id)?;
@@ -718,7 +367,7 @@
             // able to drop.)
             _ => {
                 if v.len() != 2 {
-                    return Err("Invalid topic key".into());
+                    return Err(ApcErrorKind::GeneralError("Invalid topic key".into()).into());
                 }
                 let (channel_id, legacy_version) = (v[0], v[1]);
                 let channel_id = Uuid::parse_str(channel_id)?;
@@ -734,18 +383,18 @@
 
     // TODO: Implement as TryFrom whenever that lands
     /// Convert the
-    pub fn into_notif(self) -> ApiResult<Notification> {
+    pub fn into_notif(self) -> Result<Notification> {
         let key = Self::parse_sort_key(&self.chidmessageid)?;
         let version = key
-            .legacy_version
-            .or(self.updateid)
-            .ok_or("No valid updateid/version found")?;
+                    .legacy_version
+                    .or(self.updateid)
+                    .ok_or(ApcErrorKind::GeneralError("No valid updateid/version found".into()))?;
 
         Ok(Notification {
             channel_id: key.channel_id,
             version,
             ttl: self.ttl.unwrap_or(0),
-            timestamp: self.timestamp.ok_or("No timestamp found")?,
+            timestamp: self.timestamp.ok_or("No timestamp found").map_err(|e| ApcErrorKind::GeneralError(e.to_string()))?,
             topic: key.topic,
             data: self.data,
             headers: self.headers.map(|m| m.into()),
