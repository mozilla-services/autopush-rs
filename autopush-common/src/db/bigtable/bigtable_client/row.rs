use std::collections::HashMap;

use super::{cell::Cell, FamilyId, RowKey};

/// A finished row. A row consists of a hash of one or more cells per
/// qualifer (cell name).
#[derive(Debug, Default, Clone)]
pub struct Row {
    /// The row's key.
    // This may be any ByteArray value.
    pub row_key: RowKey,
    /// The row's collection of cells, indexed by the family ID.
    pub cells: HashMap<FamilyId, Vec<Cell>>,
}

impl Row {
    /// Return all cells for a given column
<<<<<<< HEAD
    pub fn take_cells(&mut self, column: &str) -> Option<Vec<Cell>> {
        self.cells.remove_entry(column).map(|(_, cell)| cell)
    }

    /// get only the "top" cell value. Ignore other values.
    pub fn take_cell(&mut self, column: &str) -> Option<Cell> {
        if let Some((_, mut cells)) = self.cells.remove_entry(column) {
=======
    pub fn get_cells(&mut self, column: &str) -> Option<Vec<Cell>> {
        self.cells.remove(column)
    }

    /// get only the "top" cell value. Ignore other values.
    pub fn get_cell(&mut self, column: &str) -> Option<Cell> {
        if let Some(mut cells) = self.cells.remove(column) {
>>>>>>> 50449cbc
            return cells.pop();
        }
        None
    }

    /// Add cells to a given column
    pub fn add_cells(&mut self, column: &str, cells: Vec<Cell>) -> Option<Vec<Cell>> {
        self.cells.insert(column.to_owned(), cells)
    }
}<|MERGE_RESOLUTION|>--- conflicted
+++ resolved
@@ -15,23 +15,13 @@
 
 impl Row {
     /// Return all cells for a given column
-<<<<<<< HEAD
     pub fn take_cells(&mut self, column: &str) -> Option<Vec<Cell>> {
-        self.cells.remove_entry(column).map(|(_, cell)| cell)
+        self.cells.remove(column)
     }
 
     /// get only the "top" cell value. Ignore other values.
     pub fn take_cell(&mut self, column: &str) -> Option<Cell> {
-        if let Some((_, mut cells)) = self.cells.remove_entry(column) {
-=======
-    pub fn get_cells(&mut self, column: &str) -> Option<Vec<Cell>> {
-        self.cells.remove(column)
-    }
-
-    /// get only the "top" cell value. Ignore other values.
-    pub fn get_cell(&mut self, column: &str) -> Option<Cell> {
         if let Some(mut cells) = self.cells.remove(column) {
->>>>>>> 50449cbc
             return cells.pop();
         }
         None
