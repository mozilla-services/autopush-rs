use std::collections::{BTreeMap, HashMap, HashSet};
use std::fmt;
use std::fmt::Display;
use std::str::FromStr;
use std::sync::Arc;
use std::time::{Duration, SystemTime, UNIX_EPOCH};

use async_trait::async_trait;
use cadence::StatsdClient;
use futures_util::StreamExt;
use google_cloud_rust_raw::bigtable::admin::v2::bigtable_table_admin::DropRowRangeRequest;
use google_cloud_rust_raw::bigtable::admin::v2::bigtable_table_admin_grpc::BigtableTableAdminClient;
use google_cloud_rust_raw::bigtable::v2::bigtable::ReadRowsRequest;
use google_cloud_rust_raw::bigtable::v2::bigtable_grpc::BigtableClient;
use google_cloud_rust_raw::bigtable::v2::data::{
    RowFilter, RowFilter_Chain, RowFilter_Condition, ValueRange,
};
use google_cloud_rust_raw::bigtable::v2::{bigtable, data};
use grpcio::{Channel, Metadata};
use protobuf::RepeatedField;
use serde_json::{from_str, json};
use uuid::Uuid;

use crate::db::{
    client::{DbClient, FetchMessageResponse},
    error::{DbError, DbResult},
    DbSettings, Notification, NotificationRecord, User, MAX_CHANNEL_TTL, MAX_ROUTER_TTL,
};

use self::metadata::MetadataBuilder;
use self::row::Row;
use super::pool::BigTablePool;
use super::BigTableDbSettings;

pub mod cell;
pub mod error;
pub(crate) mod merge;
pub mod metadata;
pub mod row;

// these are normally Vec<u8>
pub type RowKey = String;

// These are more for code clarity than functional types.
// Rust will happily swap between the two in any case.
// See [super::row::Row] for discussion about how these
// are overloaded in order to simplify fetching data.
pub type Qualifier = String;
pub type FamilyId = String;

const ROUTER_FAMILY: &str = "router";
const MESSAGE_FAMILY: &str = "message"; // The default family for messages
const MESSAGE_TOPIC_FAMILY: &str = "message_topic";

/// Semi convenience wrapper to ensure that the UAID is formatted and displayed consistently.
// TODO:Should we create something similar for ChannelID?
struct Uaid(Uuid);

impl Display for Uaid {
    fn fmt(&self, f: &mut fmt::Formatter) -> fmt::Result {
        write!(f, "{}", self.0.as_simple())
    }
}

impl From<Uaid> for String {
    fn from(uaid: Uaid) -> String {
        uaid.0.as_simple().to_string()
    }
}

#[derive(Clone)]
/// Wrapper for the BigTable connection
pub struct BigTableClientImpl {
    pub(crate) settings: BigTableDbSettings,
    /// Metrics client
    _metrics: Arc<StatsdClient>,
    /// Connection Channel (used for alternate calls)
    pool: BigTablePool,
    metadata: Metadata,
}

fn timestamp_filter() -> Result<data::RowFilter, error::BigTableError> {
    let mut timestamp_filter = data::RowFilter::default();
    let bt_now: i64 = SystemTime::now()
        .duration_since(SystemTime::UNIX_EPOCH)
        .map_err(error::BigTableError::WriteTime)?
        .as_millis() as i64;
    let mut range_filter = data::TimestampRange::default();
    range_filter.set_start_timestamp_micros(bt_now * 1000);
    timestamp_filter.set_timestamp_range_filter(range_filter);

    Ok(timestamp_filter)
}

/// Return a ReadRowsRequest against table for a given row key
fn read_row_request(table_name: &str, row_key: &str) -> bigtable::ReadRowsRequest {
    let mut req = bigtable::ReadRowsRequest::default();
    req.set_table_name(table_name.to_owned());

    let mut row_keys = RepeatedField::default();
    row_keys.push(row_key.as_bytes().to_vec());
    let mut row_set = data::RowSet::default();
    row_set.set_row_keys(row_keys);
    req.set_rows(row_set);

    req
}

fn to_u64(value: Vec<u8>, name: &str) -> Result<u64, DbError> {
    let v: [u8; 8] = value
        .try_into()
        .map_err(|_| DbError::DeserializeU64(name.to_owned()))?;
    Ok(u64::from_be_bytes(v))
}

fn to_string(value: Vec<u8>, name: &str) -> Result<String, DbError> {
    String::from_utf8(value).map_err(|e| {
        debug!("🉑 cannot read string {}: {:?}", name, e);
        DbError::DeserializeString(name.to_owned())
    })
}

<<<<<<< HEAD
/// Create a normalized index key.
fn as_key(uaid: &Uuid, channel_id: Option<&Uuid>, chidmessageid: Option<&str>) -> String {
    let mut parts: Vec<String> = Vec::new();
    parts.push(uaid.simple().to_string());
    if let Some(channel_id) = channel_id {
        parts.push(channel_id.simple().to_string());
    } else if chidmessageid.is_some() {
        parts.push("".to_string())
    }
    if let Some(chidmessageid) = chidmessageid {
        parts.push(chidmessageid.to_owned());
    }
    parts.join("#")
}

fn call_opts(metadata: Metadata) -> ::grpcio::CallOption {
    ::grpcio::CallOption::default().headers(metadata)
}

=======
>>>>>>> 76848753
/// Connect to a BigTable storage model.
///
/// BigTable is available via the Google Console, and is a schema less storage system.
///
/// The `db_dsn` string should be in the form of
/// `grpc://{BigTableEndpoint}`
///
/// The settings contains the `table_name` which is the GRPC path to the data.
/// (e.g. `projects/{project_id}/instances/{instance_id}/tables/{table_id}`)
///
/// where:
/// _BigTableEndpoint_ is the endpoint domain to use (the default is `bigtable.googleapis.com`) See
/// [BigTable Endpoints](https://cloud.google.com/bigtable/docs/regional-endpoints) for more details.
/// _project-id_ is the Google project identifier (see the Google developer console (e.g. 'autopush-dev'))
/// _instance-id_ is the Google project instance, (see the Google developer console (e.g. 'development-1'))
/// _table_id_ is the Table Name (e.g. 'autopush')
///
/// This will automatically bring in the default credentials specified by the `GOOGLE_APPLICATION_CREDENTIALS`
/// environment variable.
///
/// NOTE: Some configurations may look for the default credential file (pointed to by
/// `GOOGLE_APPLICATION_CREDENTIALS`) to be stored in
/// `$HOME/.config/gcloud/application_default_credentials.json`)
///
impl BigTableClientImpl {
    pub fn new(metrics: Arc<StatsdClient>, settings: &DbSettings) -> DbResult<Self> {
        // let env = Arc::new(EnvBuilder::new().build());
        debug!("🏊 BT Pool new");
        let db_settings = BigTableDbSettings::try_from(settings.db_settings.as_ref())?;
        debug!("🉑 {:#?}", db_settings);
        let pool = BigTablePool::new(settings, &metrics)?;
        let metadata = MetadataBuilder::with_prefix(&db_settings.table_name)
            .routing_param("table_name", &db_settings.table_name)
            .route_to_leader(db_settings.route_to_leader)
            .build()
            .map_err(|err| DbError::BTError(error::BigTableError::GRPC(err)))?;
        Ok(Self {
            settings: db_settings,
            _metrics: metrics,
            metadata,
            pool,
        })
    }

    /// Return a ReadRowsRequest for a given row key
    fn read_row_request(&self, row_key: &str) -> bigtable::ReadRowsRequest {
        read_row_request(&self.settings.table_name, row_key)
    }

    /// Read a given row from the row key.
    async fn read_row(&self, row_key: &str) -> Result<Option<row::Row>, error::BigTableError> {
        debug!("🉑 Row key: {}", row_key);
        let req = self.read_row_request(row_key);
        let mut rows = self.read_rows(req).await?;
        Ok(rows.remove(row_key))
    }

    /// Perform a MutateRowsRequest
    #[allow(unused)]
    async fn mutate_rows(
        &self,
        req: bigtable::MutateRowsRequest,
    ) -> Result<(), error::BigTableError> {
        let bigtable = self.pool.get().await?;
        // ClientSStreamReceiver will cancel an operation if it's dropped before it's done.
        let resp = bigtable
            .conn
            .mutate_rows(&req)
            .map_err(error::BigTableError::Write)?;

        // Scan the returned stream looking for errors.
        // As I understand, the returned stream contains chunked MutateRowsResponse structs. Each
        // struct contains the result of the row mutation, and contains a `status` (non-zero on error)
        // and an optional message string (empty if none).
        // The structure also contains an overall `status` but that does not appear to be exposed.
        // Status codes are defined at https://grpc.github.io/grpc/core/md_doc_statuscodes.html
        let mut stream = Box::pin(resp);
        let mut cnt = 0;
        loop {
            let (result, remainder) = stream.into_future().await;
            if let Some(result) = result {
                debug!("🎏 Result block: {}", cnt);
                match result {
                    Ok(r) => {
                        for e in r.get_entries() {
                            if e.has_status() {
                                let status = e.get_status();
                                // See status code definitions: https://grpc.github.io/grpc/core/md_doc_statuscodes.html
                                let code = error::MutateRowStatus::from(status.get_code());
                                if !code.is_ok() {
                                    return Err(error::BigTableError::Status(
                                        code,
                                        status.get_message().to_owned(),
                                    ));
                                }
                                debug!("🎏 Response: {} OK", e.index);
                            }
                        }
                    }
                    Err(e) => return Err(error::BigTableError::Write(e)),
                };
                cnt += 1;
            } else {
                debug!("🎏 Done!");
                break;
            }
            stream = remainder;
        }

        Ok(())
    }

    /// Take a big table ReadRowsRequest (containing the keys and filters) and return a set of row data indexed by row key.
    ///
    ///
    async fn read_rows(
        &self,
        req: ReadRowsRequest,
    ) -> Result<BTreeMap<RowKey, row::Row>, error::BigTableError> {
        let bigtable = self.pool.get().await?;
        let resp = bigtable
            .conn
            .read_rows_opt(&req, call_opts(self.metadata.clone()))
            .map_err(error::BigTableError::Read)?;
        merge::RowMerger::process_chunks(resp).await
    }

    /// write a given row.
    ///
    /// there's also `.mutate_rows` which I presume allows multiple.
    async fn write_row(&self, row: row::Row) -> Result<(), error::BigTableError> {
        let mut req = bigtable::MutateRowRequest::default();

        // compile the mutations.
        // It's possible to do a lot here, including altering in process
        // mutations, clearing them, etc. It's all up for grabs until we commit
        // below. For now, let's just presume a write and be done.
        let mutations = self.get_mutations(row.cells)?;
        req.set_table_name(self.settings.table_name.clone());
        req.set_row_key(row.row_key.into_bytes());
        req.set_mutations(mutations);

        // Do the actual commit.
        let bigtable = self.pool.get().await?;
        debug!("🉑 writing row...");
        let _resp = bigtable
            .conn
            .mutate_row_async_opt(&req, call_opts(self.metadata.clone()))
            .map_err(error::BigTableError::Write)?
            .await
            .map_err(error::BigTableError::Write)?;
        Ok(())
    }

    /// Compile the list of mutations for this row.
    fn get_mutations(
        &self,
        cells: HashMap<FamilyId, Vec<crate::db::bigtable::bigtable_client::cell::Cell>>,
    ) -> Result<protobuf::RepeatedField<data::Mutation>, error::BigTableError> {
        let mut mutations = protobuf::RepeatedField::default();
        for (family_id, cells) in cells {
            for cell in cells {
                let mut mutation = data::Mutation::default();
                let mut set_cell = data::Mutation_SetCell::default();
                let timestamp = cell
                    .timestamp
                    .duration_since(SystemTime::UNIX_EPOCH)
                    .map_err(error::BigTableError::WriteTime)?;
                set_cell.family_name = family_id.clone();
                set_cell.set_column_qualifier(cell.qualifier.clone().into_bytes());
                set_cell.set_value(cell.value);
                // Yes, this is passing milli bounded time as a micro. Otherwise I get
                // a `Timestamp granularity mismatch` error
                set_cell.set_timestamp_micros((timestamp.as_millis() * 1000) as i64);
                debug!("🉑 expiring in {:?}", timestamp.as_millis());
                mutation.set_set_cell(set_cell);
                mutations.push(mutation);
            }
        }
        Ok(mutations)
    }

    /// Write mutations if the row meets a condition specified by the filter.
    ///
    /// Mutations can be applied either when the filter matches (state `true`)
    /// or doesn't match (state `false`).
    ///
    /// Returns whether the filter matched records (which indicates whether the
    /// mutations were applied, depending on the state)
    async fn check_and_mutate_row(
        &self,
        row: row::Row,
        filter: RowFilter,
        state: bool,
    ) -> Result<bool, error::BigTableError> {
        let mut req = bigtable::CheckAndMutateRowRequest::default();
        req.set_table_name(self.settings.table_name.clone());
        req.set_row_key(row.row_key.into_bytes());
        let mutations = self.get_mutations(row.cells)?;
        req.set_predicate_filter(filter);
        if state {
            req.set_true_mutations(mutations);
        } else {
            req.set_false_mutations(mutations);
        }

        // Do the actual commit.
        let bigtable = self.pool.get().await?;
        let resp = bigtable
            .conn
            .check_and_mutate_row_async(&req)
            .map_err(error::BigTableError::Write)?
            .await
            .map_err(error::BigTableError::Write)?;
        debug!("🉑 Predicate Matched: {}", &resp.get_predicate_matched(),);
        Ok(resp.get_predicate_matched())
    }

    /// Delete all cell data from the specified columns with the optional time range.
    async fn delete_cells(
        &self,
        row_key: &str,
        family: &str,
        column_names: &[&str],
        time_range: Option<&data::TimestampRange>,
    ) -> Result<(), error::BigTableError> {
        let mut req = bigtable::MutateRowRequest::default();
        req.set_table_name(self.settings.table_name.clone());
        let mut mutations = protobuf::RepeatedField::default();
        req.set_row_key(row_key.to_owned().into_bytes());
        for column in column_names {
            let mut mutation = data::Mutation::default();
            // Mutation_DeleteFromRow -- Delete all cells for a given row.
            // Mutation_DeleteFromFamily -- Delete all cells from a family for a given row.
            // Mutation_DeleteFromColumn -- Delete all cells from a column name for a given row, restricted by timestamp range.
            let mut del_cell = data::Mutation_DeleteFromColumn::default();
            del_cell.set_family_name(family.to_owned());
            del_cell.set_column_qualifier(column.as_bytes().to_vec());
            if let Some(range) = time_range {
                del_cell.set_time_range(range.clone());
            }
            mutation.set_delete_from_column(del_cell);
            mutations.push(mutation);
        }

        req.set_mutations(mutations);

        let bigtable = self.pool.get().await?;
        let _resp = bigtable
            .conn
            .mutate_row_async(&req)
            .map_err(error::BigTableError::Write)?
            .await
            .map_err(error::BigTableError::Write)?;
        Ok(())
    }

    /// Delete all the cells for the given row. NOTE: This will drop the row.
    async fn delete_row(&self, row_key: &str) -> Result<(), error::BigTableError> {
        let mut req = bigtable::MutateRowRequest::default();
        req.set_table_name(self.settings.table_name.clone());
        let mut mutations = protobuf::RepeatedField::default();
        req.set_row_key(row_key.to_owned().into_bytes());
        let mut mutation = data::Mutation::default();
        mutation.set_delete_from_row(data::Mutation_DeleteFromRow::default());
        mutations.push(mutation);
        req.set_mutations(mutations);

        let bigtable = self.pool.get().await?;
        let _resp = bigtable
            .conn
            .mutate_row_async(&req)
            .map_err(error::BigTableError::Write)?
            .await
            .map_err(error::BigTableError::Write)?;
        Ok(())
    }

    /// This uses the admin interface to drop row ranges.
    /// This will drop ALL data associated with these rows.
    /// Note that deletion may take up to a week to occur.
    /// see https://cloud.google.com/php/docs/reference/cloud-bigtable/latest/Admin.V2.DropRowRangeRequest
    async fn delete_rows(&self, row_key: &str) -> Result<bool, error::BigTableError> {
        let admin = BigtableTableAdminClient::new(self.pool.get_channel()?);
        let mut req = DropRowRangeRequest::new();
        req.set_name(self.settings.table_name.clone());
        req.set_row_key_prefix(row_key.as_bytes().to_vec());
        admin
            .drop_row_range_async(&req)
            .map_err(|e| {
                error!("{:?}", e);
                error::BigTableError::Admin(
                    format!(
                        "Could not send delete command for {}",
                        &self.settings.table_name
                    ),
                    Some(e.to_string()),
                )
            })?
            .await
            .map_err(|e| {
                error!("post await: {:?}", e);
                error::BigTableError::Admin(
                    format!(
                        "Could not delete data from table {}",
                        &self.settings.table_name
                    ),
                    Some(e.to_string()),
                )
            })?;

        Ok(true)
    }

    fn rows_to_notifications(
        &self,
        rows: BTreeMap<String, Row>,
    ) -> Result<Vec<Notification>, DbError> {
        rows.into_iter()
            .map(|(row_key, row)| self.row_to_notification(&row_key, row))
            .collect()
    }

    fn row_to_notification(&self, row_key: &str, mut row: Row) -> Result<Notification, DbError> {
        let Some((_, chidmessageid)) = row_key.split_once('#') else {
            return Err(DbError::Integrity(
                "rows_to_notification expected row_key: uaid:chidmessageid ".to_owned(),
            ));
        };
        let range_key = NotificationRecord::parse_chidmessageid(chidmessageid).map_err(|e| {
            DbError::Integrity(format!("rows_to_notification expected chidmessageid: {e}"))
        })?;

        let mut notif = Notification {
            channel_id: range_key.channel_id,
            topic: range_key.topic,
            sortkey_timestamp: range_key.sortkey_timestamp,
            version: to_string(row.take_required_cell("version")?.value, "version")?,
            ttl: to_u64(row.take_required_cell("ttl")?.value, "ttl")?,
            timestamp: to_u64(row.take_required_cell("timestamp")?.value, "timestamp")?,
            ..Default::default()
        };

        if let Some(cell) = row.take_cell("data") {
            notif.data = Some(to_string(cell.value, "data")?);
        }
        if let Some(cell) = row.take_cell("headers") {
            notif.headers = Some(
                serde_json::from_str::<HashMap<String, String>>(&to_string(cell.value, "headers")?)
                    .map_err(|e| DbError::Serialization(e.to_string()))?,
            );
        }

        trace!("🚣  Deserialized message row: {:?}", &notif);
        Ok(notif)
    }

    fn user_to_row(&self, user: &User) -> Row {
        let row_key = user.uaid.simple().to_string();
        let mut row = Row::new(row_key);
        let expiry = std::time::SystemTime::now() + Duration::from_secs(MAX_ROUTER_TTL);

        let mut cells: Vec<cell::Cell> = vec![
            cell::Cell {
                qualifier: "connected_at".to_owned(),
                value: user.connected_at.to_be_bytes().to_vec(),
                timestamp: expiry,
                ..Default::default()
            },
            cell::Cell {
                qualifier: "router_type".to_owned(),
                value: user.router_type.clone().into_bytes(),
                timestamp: expiry,
                ..Default::default()
            },
        ];

        if let Some(router_data) = &user.router_data {
            cells.push(cell::Cell {
                qualifier: "router_data".to_owned(),
                value: json!(router_data).to_string().as_bytes().to_vec(),
                timestamp: expiry,
                ..Default::default()
            });
        };
        if let Some(current_timestamp) = user.current_timestamp {
            cells.push(cell::Cell {
                qualifier: "current_timestamp".to_owned(),
                value: current_timestamp.to_be_bytes().to_vec(),
                timestamp: expiry,
                ..Default::default()
            });
        };
        if let Some(node_id) = &user.node_id {
            cells.push(cell::Cell {
                qualifier: "node_id".to_owned(),
                value: node_id.as_bytes().to_vec(),
                timestamp: expiry,
                ..Default::default()
            });
        };
        if let Some(record_version) = user.record_version {
            cells.push(cell::Cell {
                qualifier: "record_version".to_owned(),
                value: record_version.to_be_bytes().to_vec(),
                timestamp: expiry,
                ..Default::default()
            });
        };
        row.add_cells(ROUTER_FAMILY, cells);
        row
    }
}

#[derive(Clone)]
pub struct BigtableDb {
    pub(super) conn: BigtableClient,
    pub(super) metadata: Metadata,
}

impl BigtableDb {
    pub fn new(channel: Channel, metadata: &Metadata) -> Self {
        Self {
            conn: BigtableClient::new(channel),
            metadata: metadata.clone(),
        }
    }

    /// Perform a simple connectivity check. This should return no actual results
    /// but should verify that the connection is valid. We use this for the
    /// Recycle check as well, so it has to be fairly low in the implementation
    /// stack.
    ///
    pub async fn health_check(&mut self, table_name: &str) -> DbResult<bool> {
        // Create a request that is GRPC valid, but does not point to a valid row.
        let mut req = read_row_request(table_name, "NOT FOUND");
        let mut filter = data::RowFilter::default();
        filter.set_block_all_filter(true);
        req.set_filter(filter);

        let r = self
            .conn
            .read_rows_opt(&req, call_opts(self.metadata.clone()))
            .map_err(|e| DbError::General(format!("BigTable connectivity error: {:?}", e)))?;

        let (v, _stream) = r.into_future().await;
        // Since this should return no rows (with the row key set to a value that shouldn't exist)
        // the first component of the tuple should be None.
        Ok(v.is_none())
    }
}

#[async_trait]
impl DbClient for BigTableClientImpl {
    /// add user to the database
    async fn add_user(&self, user: &User) -> DbResult<()> {
        trace!("🉑 Adding user");
        let row = self.user_to_row(user);

        // Only add when the user doesn't already exist
        let mut filter = RowFilter::default();
        filter.set_row_key_regex_filter(format!("^{}$", row.row_key).into_bytes());

        if self.check_and_mutate_row(row, filter, false).await? {
            return Err(DbError::Conditional);
        }
        Ok(())
    }

    /// BigTable doesn't really have the concept of an "update". You simply write the data and
    /// the individual cells create a new version. Depending on the garbage collection rules for
    /// the family, these can either persist or be automatically deleted.
    async fn update_user(&self, user: &User) -> DbResult<bool> {
        // `update_user` supposes the following logic:
        //   check to see if the user is in the router table AND
        //   (either does not have a router_type or the router type is the same as what they're currently using) AND
        //   (either there's no node_id assigned or the `connected_at` is earlier than the current connected_at)
        // Bigtable can't really do a few of those (e.g. detect non-existing values) so we have to simplify
        // things down a bit. We presume the record exists and that the `router_type` was specified when the
        // record was created.
        //
        // Filters are not very sophisticated on BigTable.
        // You can create RowFilterChains, where each filter acts as an "AND" or
        // a RowFilterUnion which acts as an "OR".
        //
        // There do not appear to be negative checks (e.g. check if not set)
        // According to [the docs](https://cloud.google.com/bigtable/docs/using-filters#chain)
        // ConditionalRowFilter is not atomic and changes can occur between predicate
        // and execution.
        //
        // We then use a ChainFilter (essentially an AND operation) to make sure that the router_type
        // matches and the new `connected_at` time is later than the existing `connected_at`

        let row = self.user_to_row(user);

        // === Router Filter Chain.
        let mut router_filter_chain = RowFilter_Chain::default();
        let mut filter_set: RepeatedField<RowFilter> = RepeatedField::default();
        // First check to see if the router type is either empty or matches exactly.
        // Yes, these are multiple filters. Each filter is basically an AND
        let mut filter = RowFilter::default();
        filter.set_family_name_regex_filter(ROUTER_FAMILY.to_owned());
        filter_set.push(filter);

        let mut filter = RowFilter::default();
        filter.set_column_qualifier_regex_filter("router_type".to_owned().as_bytes().to_vec());
        filter_set.push(filter);

        let mut filter = RowFilter::default();
        filter.set_value_regex_filter(user.router_type.as_bytes().to_vec());
        filter_set.push(filter);

        router_filter_chain.set_filters(filter_set);
        let mut router_filter = RowFilter::default();
        router_filter.set_chain(router_filter_chain);

        // === Connected_At filter chain
        let mut connected_filter_chain = RowFilter_Chain::default();
        let mut filter_set: RepeatedField<RowFilter> = RepeatedField::default();

        // then check to make sure that the last connected_at time is before this one.
        // Note: `check_and_mutate_row` uses `set_true_mutations`, meaning that only rows
        // that match the provided filters will be modified.
        let mut filter = RowFilter::default();
        filter.set_family_name_regex_filter(ROUTER_FAMILY.to_owned());
        filter_set.push(filter);

        let mut filter = RowFilter::default();
        filter.set_column_qualifier_regex_filter("connected_at".to_owned().as_bytes().to_vec());
        filter_set.push(filter);

        let mut filter = RowFilter::default();
        let mut val_range = ValueRange::default();
        val_range.set_start_value_open(0_u64.to_be_bytes().to_vec());
        val_range.set_end_value_open(user.connected_at.to_be_bytes().to_vec());
        filter.set_value_range_filter(val_range);
        filter_set.push(filter);

        connected_filter_chain.set_filters(filter_set);
        let mut connected_filter = RowFilter::default();
        connected_filter.set_chain(connected_filter_chain);

        // Gather the collections and try to update the row.

        let mut cond = RowFilter_Condition::default();
        cond.set_predicate_filter(router_filter);
        cond.set_true_filter(connected_filter);
        let mut cond_filter = RowFilter::default();
        cond_filter.set_condition(cond);
        // dbg!(&cond_filter);

        Ok(self.check_and_mutate_row(row, cond_filter, true).await?)
    }

    async fn get_user(&self, uaid: &Uuid) -> DbResult<Option<User>> {
        let row_key = uaid.as_simple().to_string();
        let Some(mut row) = self.read_row(&row_key).await? else {
            return Ok(None);
        };

        trace!("🉑 Found a record for {}", row_key);
        let mut result = User {
            uaid: *uaid,
            connected_at: to_u64(
                row.take_required_cell("connected_at")?.value,
                "connected_at",
            )?,
            router_type: to_string(row.take_required_cell("router_type")?.value, "router_type")?,
            ..Default::default()
        };

        if let Some(cell) = row.take_cell("router_data") {
            result.router_data = from_str(&to_string(cell.value, "router_type")?).map_err(|e| {
                DbError::Serialization(format!("Could not deserialize router_type: {e:?}"))
            })?;
        }

        if let Some(cell) = row.take_cell("node_id") {
            result.node_id = Some(to_string(cell.value, "node_id")?);
        }

        if let Some(cell) = row.take_cell("record_version") {
            result.record_version = Some(to_u64(cell.value, "record_version")?)
        }

        if let Some(cell) = row.take_cell("current_timestamp") {
            result.current_timestamp = Some(to_u64(cell.value, "current_timestamp")?)
        }

        Ok(Some(result))
    }

    async fn remove_user(&self, uaid: &Uuid) -> DbResult<()> {
        let row_key = uaid.simple().to_string();
        self.delete_rows(&row_key).await?;
        Ok(())
    }

    async fn add_channel(&self, uaid: &Uuid, channel_id: &Uuid) -> DbResult<()> {
        let channels = HashSet::from_iter([channel_id.to_owned()]);
        self.add_channels(uaid, channels).await
    }

    /// Add channels in bulk (used mostly during migration)
    ///
    async fn add_channels(&self, uaid: &Uuid, channels: HashSet<Uuid>) -> DbResult<()> {
        // channel_ids are stored as a set within one Bigtable row
        //
        // Bigtable allows "millions of columns in a table, as long as no row
        // exceeds the maximum limit of 256 MB per row" enabling the use of
        // column qualifiers as data.
        //
        // The "set" of channel_ids consists of column qualifiers named
        // "chid:<chid value>" as set member entries (with their cell values
        // being a single 0 byte).
        //
        // Storing the full set in a single row makes batch updates
        // (particularly to reset the GC expiry timestamps) potentially more
        // easy/efficient
        let row_key = uaid.simple().to_string();
        let mut row = Row::new(row_key);
        let expiry = std::time::SystemTime::now() + Duration::from_secs(MAX_CHANNEL_TTL);

        let mut cells = Vec::with_capacity(channels.len().min(100_000));
        for (i, channel_id) in channels.into_iter().enumerate() {
            // There is a limit of 100,000 mutations per batch for bigtable.
            // https://cloud.google.com/bigtable/quotas
            // If you have 100,000 channels, you have too many.
            if i >= 100_000 {
                break;
            }
            cells.push(cell::Cell {
                qualifier: format!("chid:{}", channel_id.as_hyphenated()),
                timestamp: expiry,
                ..Default::default()
            });
        }
        row.add_cells(ROUTER_FAMILY, cells);

        self.write_row(row).await?;
        Ok(())
    }

    async fn get_channels(&self, uaid: &Uuid) -> DbResult<HashSet<Uuid>> {
        let row_key = uaid.simple().to_string();
        let mut req = self.read_row_request(&row_key);

        let mut filter_set: RepeatedField<RowFilter> = RepeatedField::default();

        let mut family_filter = data::RowFilter::default();
        family_filter.set_family_name_regex_filter(format!("^{ROUTER_FAMILY}$"));

        let mut cq_filter = data::RowFilter::default();
        cq_filter.set_column_qualifier_regex_filter("^chid:.*$".as_bytes().to_vec());

        filter_set.push(family_filter);
        filter_set.push(cq_filter);

        let mut filter_chain = RowFilter_Chain::default();
        filter_chain.set_filters(filter_set);

        let mut filter = data::RowFilter::default();
        filter.set_chain(filter_chain);
        req.set_filter(filter);

        let mut rows = self.read_rows(req).await?;
        let mut result = HashSet::new();
        if let Some(record) = rows.remove(&row_key) {
            for mut cells in record.cells.into_values() {
                let Some(cell) = cells.pop() else {
                    continue;
                };
                let Some((_, chid)) = cell.qualifier.split_once("chid:") else {
                    return Err(DbError::Integrity(
                        "get_channels expected: chid:<chid>".to_owned(),
                    ));
                };
                result.insert(Uuid::from_str(chid).map_err(|e| DbError::General(e.to_string()))?);
            }
        }

        Ok(result)
    }

    /// Delete the channel. Does not delete its associated pending messages.
    async fn remove_channel(&self, uaid: &Uuid, channel_id: &Uuid) -> DbResult<bool> {
        let row_key = uaid.simple().to_string();
        let column = format!("chid:{}", channel_id.as_hyphenated());
        self.delete_cells(&row_key, ROUTER_FAMILY, &[column.as_ref()], None)
            .await?;
        // XXX: Can we determine if the cq was actually removed (existed) from
        // mutate_row's response?
        Ok(true)
    }

    /// Remove the node_id. Can't really "surgically strike" this
    async fn remove_node_id(
        &self,
        uaid: &Uuid,
        _node_id: &str,
        connected_at: u64,
    ) -> DbResult<bool> {
        trace!(
            "🉑 Removing node_ids for {} up to {:?} ",
            &uaid.simple().to_string(),
            UNIX_EPOCH + Duration::from_secs(connected_at)
        );
        let row_key = uaid.simple().to_string();
        let mut time_range = data::TimestampRange::default();
        // convert connected at seconds into microseconds
        time_range.set_end_timestamp_micros((connected_at * 1000000) as i64);
        self.delete_cells(&row_key, ROUTER_FAMILY, &["node_id"], Some(&time_range))
            .await?;
        Ok(true)
    }

    /// Write the notification to storage.
    async fn save_message(&self, uaid: &Uuid, message: Notification) -> DbResult<()> {
        let row_key = format!("{}#{}", uaid.simple(), message.chidmessageid());
        debug!("🗄️ Saving message {} :: {:?}", &row_key, &message);
        trace!(
            "🉑 timestamp: {:?}",
            &message.timestamp.to_be_bytes().to_vec()
        );
        let mut row = Row::new(row_key);

        // Remember, `timestamp` is effectively the time to kill the message, not the
        // current time.
        let expiry = SystemTime::now() + Duration::from_secs(message.ttl);
        trace!(
            "🉑 Message Expiry {}",
            expiry
                .duration_since(SystemTime::UNIX_EPOCH)
                .unwrap_or_default()
                .as_millis()
        );

        let mut cells: Vec<cell::Cell> = Vec::new();

        let family = if message.topic.is_some() {
            MESSAGE_TOPIC_FAMILY
        } else {
            MESSAGE_FAMILY
        };
        cells.extend(vec![
            cell::Cell {
                qualifier: "ttl".to_owned(),
                value: message.ttl.to_be_bytes().to_vec(),
                timestamp: expiry,
                ..Default::default()
            },
            cell::Cell {
                qualifier: "timestamp".to_owned(),
                value: message.timestamp.to_be_bytes().to_vec(),
                timestamp: expiry,
                ..Default::default()
            },
            cell::Cell {
                qualifier: "version".to_owned(),
                value: message.version.into_bytes(),
                timestamp: expiry,
                ..Default::default()
            },
        ]);
        if let Some(headers) = message.headers {
            if !headers.is_empty() {
                cells.push(cell::Cell {
                    qualifier: "headers".to_owned(),
                    value: json!(headers).to_string().into_bytes(),
                    timestamp: expiry,
                    ..Default::default()
                });
            }
        }
        if let Some(data) = message.data {
            cells.push(cell::Cell {
                qualifier: "data".to_owned(),
                value: data.into_bytes(),
                timestamp: expiry,
                ..Default::default()
            });
        }
        row.add_cells(family, cells);
        trace!("🉑 Adding row");
        self.write_row(row).await.map_err(|e| e.into())
    }

    /// Save a batch of messages to the database.
    ///
    /// Currently just iterating through the list and saving one at a time. There's a bulk way
    /// to save messages, but there are other considerations (e.g. mutation limits)
    async fn save_messages(&self, uaid: &Uuid, messages: Vec<Notification>) -> DbResult<()> {
        // plate simple way of solving this:
        for message in messages {
            self.save_message(uaid, message).await?;
        }
        Ok(())
    }

    /// Set the `current_timestamp` in the meta record for this user agent.
    ///
    /// This is a bit different for BigTable. Field expiration (technically cell
    /// expiration) is determined by the lifetime assigned to the cell once it hits
    /// a given date. That means you can't really extend a lifetime by adjusting a
    /// single field. You'd have to adjust all the cells that are in the family.
    /// So, we're not going to do expiration that way.
    ///
    /// That leaves the meta "current_timestamp" field. We do not purge ACK'd records,
    /// instead we presume that the TTL will kill them off eventually. On reads, we use
    /// the `current_timestamp` to determine what records to return, since we return
    /// records with timestamps later than `current_timestamp`.
    ///
    async fn increment_storage(&self, uaid: &Uuid, timestamp: u64) -> DbResult<()> {
        let row_key = uaid.simple().to_string();
        debug!(
            "🉑 Updating {} current_timestamp:  {:?}",
            &row_key,
            timestamp.to_be_bytes().to_vec()
        );
        let mut row = Row::new(row_key);
        let expiry = std::time::SystemTime::now() + Duration::from_secs(MAX_ROUTER_TTL);
        row.cells.insert(
            ROUTER_FAMILY.to_owned(),
            vec![cell::Cell {
                qualifier: "current_timestamp".to_owned(),
                value: timestamp.to_be_bytes().to_vec(),
                timestamp: expiry,
                ..Default::default()
            }],
        );
        self.write_row(row).await.map_err(|e| e.into())
    }

    /// Delete the notification from storage.
    async fn remove_message(&self, uaid: &Uuid, chidmessageid: &str) -> DbResult<()> {
        trace!(
            "🉑 attemping to delete {:?} :: {:?}",
            uaid.to_string(),
            chidmessageid
        );
        let row_key = format!("{}#{}", uaid.simple(), chidmessageid);
        debug!("🉑🔥 Deleting message {}", &row_key);
        self.delete_row(&row_key).await.map_err(|e| e.into())
    }

    /// Return `limit` pending messages from storage. `limit=0` for all messages.
    async fn fetch_topic_messages(
        &self,
        uaid: &Uuid,
        limit: usize,
    ) -> DbResult<FetchMessageResponse> {
        let mut req = ReadRowsRequest::default();
        req.set_table_name(self.settings.table_name.clone());

        let start_key = format!("{}#01:", uaid.simple());
        let end_key = format!("{}#02:", uaid.simple());
        let mut rows = data::RowSet::default();
        let mut row_range = data::RowRange::default();
        row_range.set_start_key_open(start_key.into_bytes());
        row_range.set_end_key_open(end_key.into_bytes());
        let mut row_ranges = RepeatedField::default();
        row_ranges.push(row_range);
        rows.set_row_ranges(row_ranges);
        req.set_rows(rows);

        req.set_filter(timestamp_filter()?);
        if limit > 0 {
            trace!("🉑 Setting limit to {limit}");
            req.set_rows_limit(limit as i64);
        }
        let rows = self.read_rows(req).await?;
        debug!(
            "🉑 Fetch Topic Messages. Found {} row(s) of {}",
            rows.len(),
            limit
        );

        let messages = self.rows_to_notifications(rows)?;
        // Note: Bigtable always returns a timestamp of None here whereas
        // DynamoDB returns the `current_timestamp` read from its meta
        // record. Under Bigtable `current_timestamp` is instead initially read
        // from [get_user]
        Ok(FetchMessageResponse {
            messages,
            timestamp: None,
        })
    }

    /// Return `limit` messages pending for a UAID that have a sortkey_timestamp after
    /// what's specified. `limit=0` for all messages.
    async fn fetch_timestamp_messages(
        &self,
        uaid: &Uuid,
        timestamp: Option<u64>,
        limit: usize,
    ) -> DbResult<FetchMessageResponse> {
        let mut req = ReadRowsRequest::default();
        req.set_table_name(self.settings.table_name.clone());

        let mut rows = data::RowSet::default();
        let mut row_range = data::RowRange::default();

        let start_key = if let Some(ts) = timestamp {
            // Fetch everything after the last message with timestamp: the "z"
            // moves past the last message's channel_id's 1st hex digit
            format!("{}#02:{}z", uaid.simple(), ts)
        } else {
            format!("{}#02:", uaid.simple())
        };
        let end_key = format!("{}#03:", uaid.simple());
        row_range.set_start_key_open(start_key.into_bytes());
        row_range.set_end_key_open(end_key.into_bytes());

        let mut row_ranges = RepeatedField::default();
        row_ranges.push(row_range);
        rows.set_row_ranges(row_ranges);
        req.set_rows(rows);

        // We can fetch data and do [some remote filtering](https://cloud.google.com/bigtable/docs/filters),
        // unfortunately I don't think the filtering we need will be super helpful.
        //
        //
        /*
        //NOTE: if you filter on a given field, BigTable will only
        // return that specific field. Adding filters for the rest of
        // the known elements may NOT return those elements or may
        // cause the message to not be returned because any of
        // those elements are not present. It may be preferable to
        // therefore run two filters, one to fetch the candidate IDs
        // and another to fetch the content of the messages.
         */
        req.set_filter(timestamp_filter()?);
        if limit > 0 {
            req.set_rows_limit(limit as i64);
        }
        let rows = self.read_rows(req).await?;
        debug!(
            "🉑 Fetch Timestamp Messages ({:?}) Found {} row(s) of {}",
            timestamp,
            rows.len(),
            limit,
        );

        let messages = self.rows_to_notifications(rows)?;
        // The timestamp of the last message read
        let timestamp = messages.last().and_then(|m| m.sortkey_timestamp);
        Ok(FetchMessageResponse {
            messages,
            timestamp,
        })
    }

    async fn health_check(&self) -> DbResult<bool> {
        self.pool
            .get()
            .await?
            .health_check(&self.settings.table_name)
            .await
    }

    /// Returns true, because there's only one table in BigTable. We divide things up
    /// by `family`.
    async fn router_table_exists(&self) -> DbResult<bool> {
        Ok(true)
    }

    /// Returns true, because there's only one table in BigTable. We divide things up
    /// by `family`.
    async fn message_table_exists(&self) -> DbResult<bool> {
        Ok(true)
    }

    /// BigTable does not support message table rotation
    fn rotating_message_table(&self) -> Option<&str> {
        None
    }

    fn box_clone(&self) -> Box<dyn DbClient> {
        Box::new(self.clone())
    }

    fn name(&self) -> String {
        "Bigtable".to_owned()
    }
}

#[cfg(all(test, feature = "emulator"))]
mod tests {

    //! Currently, these test rely on having a BigTable emulator running on the current machine.
    //! The tests presume to be able to connect to localhost:8086. See docs/bigtable.md for
    //! details and how to set up and initialize an emulator.
    //!
    use std::sync::Arc;
    use std::time::SystemTime;

    use cadence::StatsdClient;
    use uuid;

    use super::*;
    use crate::db::DbSettings;

    const TEST_USER: &str = "DEADBEEF-0000-0000-0000-0123456789AB";
    const TEST_CHID: &str = "DECAFBAD-0000-0000-0000-0123456789AB";
    const TOPIC_CHID: &str = "DECAFBAD-1111-0000-0000-0123456789AB";

    fn now() -> u64 {
        SystemTime::now()
            .duration_since(SystemTime::UNIX_EPOCH)
            .unwrap()
            .as_secs()
    }

    fn new_client() -> DbResult<BigTableClientImpl> {
        let env_dsn = format!(
            "grpc://{}",
            std::env::var("BIGTABLE_EMULATOR_HOST").unwrap_or("localhost:8080".to_owned())
        );
        let settings = DbSettings {
            // this presumes the table was created with
            // ```
            // scripts/setup_bt.sh
            // ```
            // with `message`, `router`, and `message_topic` families
            dsn: Some(env_dsn),
            db_settings: json!({"table_name": "projects/test/instances/test/tables/autopush"})
                .to_string(),
        };

        let metrics = Arc::new(StatsdClient::builder("", cadence::NopMetricSink).build());

        BigTableClientImpl::new(metrics, &settings)
    }

    #[actix_rt::test]
    async fn health_check() {
        let client = new_client().unwrap();

        let result = client.health_check().await;
        assert!(result.is_ok());
        assert!(result.unwrap());
    }

    /// run a gauntlet of testing. These are a bit linear because they need
    /// to run in sequence.
    #[actix_rt::test]
    async fn run_gauntlet() -> DbResult<()> {
        let client = new_client()?;

        let connected_at = SystemTime::now()
            .duration_since(SystemTime::UNIX_EPOCH)
            .unwrap()
            .as_secs();

        let uaid = Uuid::parse_str(TEST_USER).unwrap();
        let chid = Uuid::parse_str(TEST_CHID).unwrap();
        let topic_chid = Uuid::parse_str(TOPIC_CHID).unwrap();

        let node_id = "test_node".to_owned();

        // purge the user record if it exists.
        let _ = client.remove_user(&uaid).await;

        let test_user = User {
            uaid,
            router_type: "webpush".to_owned(),
            connected_at,
            router_data: None,
            last_connect: Some(connected_at),
            node_id: Some(node_id.clone()),
            ..Default::default()
        };

        // purge the old user (if present)
        // in case a prior test failed for whatever reason.
        let _ = client.remove_user(&uaid).await;

        // can we add the user?
        client.add_user(&test_user).await?;
        let fetched = client.get_user(&uaid).await?;
        assert!(fetched.is_some());
        let fetched = fetched.unwrap();
        assert_eq!(fetched.router_type, "webpush".to_owned());

        // can we add channels?
        client.add_channel(&uaid, &chid).await?;
        let channels = client.get_channels(&uaid).await?;
        assert!(channels.contains(&chid));

        // can we add lots of channels?
        let mut new_channels: HashSet<Uuid> = HashSet::new();
        new_channels.insert(chid);
        for _ in 1..10 {
            new_channels.insert(uuid::Uuid::new_v4());
        }
        let chid_to_remove = uuid::Uuid::new_v4();
        new_channels.insert(chid_to_remove);
        client.add_channels(&uaid, new_channels.clone()).await?;
        let channels = client.get_channels(&uaid).await?;
        assert_eq!(channels, new_channels);

        // can we remove a channel?
        client.remove_channel(&uaid, &chid_to_remove).await?;
        new_channels.remove(&chid_to_remove);
        let channels = client.get_channels(&uaid).await?;
        assert_eq!(channels, new_channels);

        // now ensure that we can update a user that's after the time we set prior.
        // first ensure that we can't update a user that's before the time we set prior.
        let updated = User {
            connected_at: fetched.connected_at - 300,
            ..test_user.clone()
        };
        let result = client.update_user(&updated).await;
        assert!(result.is_ok());
        assert!(!result.unwrap());

        // Make sure that the `connected_at` wasn't modified
        let fetched2 = client.get_user(&fetched.uaid).await?.unwrap();
        assert_eq!(fetched.connected_at, fetched2.connected_at);

        // and make sure we can update a record with a later connected_at time.
        let updated = User {
            connected_at: fetched.connected_at + 300,
            ..test_user
        };
        let result = client.update_user(&updated).await;
        assert!(result.is_ok());
        assert!(result.unwrap());
        assert_ne!(
            test_user.connected_at,
            client.get_user(&uaid).await?.unwrap().connected_at
        );

        // can we increment the storage for the user?
        client
            .increment_storage(
                &fetched.uaid,
                SystemTime::now()
                    .duration_since(SystemTime::UNIX_EPOCH)
                    .unwrap()
                    .as_secs(),
            )
            .await?;

        let test_data = "An_encrypted_pile_of_crap".to_owned();
        let timestamp = now();
        let sort_key = now();
        // Can we store a message?
        let test_notification = crate::db::Notification {
            channel_id: chid,
            version: "test".to_owned(),
            ttl: 300,
            timestamp,
            data: Some(test_data.clone()),
            sortkey_timestamp: Some(sort_key),
            ..Default::default()
        };
        let res = client.save_message(&uaid, test_notification.clone()).await;
        assert!(res.is_ok());

        let mut fetched = client.fetch_timestamp_messages(&uaid, None, 999).await?;
        assert_ne!(fetched.messages.len(), 0);
        let fm = fetched.messages.pop().unwrap();
        assert_eq!(fm.channel_id, test_notification.channel_id);
        assert_eq!(fm.data, Some(test_data));

        // Grab all 1 of the messages that were submmited within the past 10 seconds.
        let fetched = client
            .fetch_timestamp_messages(&uaid, Some(timestamp - 10), 999)
            .await?;
        assert_ne!(fetched.messages.len(), 0);

        // Try grabbing a message for 10 seconds from now.
        let fetched = client
            .fetch_timestamp_messages(&uaid, Some(timestamp + 10), 999)
            .await?;
        assert_eq!(fetched.messages.len(), 0);

        // can we clean up our toys?
        assert!(client
            .remove_message(&uaid, &test_notification.chidmessageid())
            .await
            .is_ok());

        assert!(client.remove_channel(&uaid, &chid).await.is_ok());

        // Now, can we do all that with topic messages
        let test_data = "An_encrypted_pile_of_crap_with_a_topic".to_owned();
        let timestamp = now();
        let sort_key = now();
        // Can we store a message?
        let test_notification = crate::db::Notification {
            channel_id: topic_chid,
            version: "test".to_owned(),
            ttl: 300,
            topic: Some("topic".to_owned()),
            timestamp,
            data: Some(test_data.clone()),
            sortkey_timestamp: Some(sort_key),
            ..Default::default()
        };
        assert!(client
            .save_message(&uaid, test_notification.clone())
            .await
            .is_ok());

        let mut fetched = client.fetch_topic_messages(&uaid, 999).await?;
        assert_ne!(fetched.messages.len(), 0);
        let fm = fetched.messages.pop().unwrap();
        assert_eq!(fm.channel_id, test_notification.channel_id);
        assert_eq!(fm.data, Some(test_data));

        // Grab the message that was submmited.
        let fetched = client.fetch_topic_messages(&uaid, 999).await?;
        assert_ne!(fetched.messages.len(), 0);

        // can we clean up our toys?
        assert!(client
            .remove_message(&uaid, &test_notification.chidmessageid())
            .await
            .is_ok());

        assert!(client.remove_channel(&uaid, &topic_chid).await.is_ok());

        let msgs = client
            .fetch_timestamp_messages(&uaid, None, 999)
            .await?
            .messages;
        assert!(msgs.is_empty());

        assert!(client
            .remove_node_id(&uaid, &node_id, connected_at)
            .await
            .is_ok());
        // TODO:
        // did we remove it?
        //let fetched = client.get_user(&uaid).await?.unwrap();
        //assert_eq!(fetched.node_id, None);

        assert!(client.remove_user(&uaid).await.is_ok());

        assert!(client.get_user(&uaid).await?.is_none());

        Ok(())
    }

    #[actix_rt::test]
    async fn read_cells_family_id() -> DbResult<()> {
        // let uaid = Uuid::parse_str(TEST_USER).unwrap();
        // generate a somewhat random test UAID to prevent possible false test fails
        // if the account is deleted before this test completes.
        let uaid = {
            let temp = Uuid::new_v4().to_string();
            let mut parts: Vec<&str> = temp.split('-').collect();
            parts[0] = "DEADBEEF";
            Uuid::parse_str(&parts.join("-")).unwrap()
        };
        let client = new_client().unwrap();
        client.remove_user(&uaid).await.unwrap();

        let qualifier = "foo".to_owned();

        let row_key = uaid.simple().to_string();
        let mut row = Row::new(row_key.clone());
        row.cells.insert(
            ROUTER_FAMILY.to_owned(),
            vec![cell::Cell {
                qualifier: qualifier.to_owned(),
                value: "bar".as_bytes().to_vec(),
                ..Default::default()
            }],
        );
        client.write_row(row).await.unwrap();
        let Some(row) = client.read_row(&row_key).await.unwrap() else {
            panic!("Expected row");
        };
        assert_eq!(row.cells.len(), 1);
        assert_eq!(row.cells.keys().next().unwrap(), qualifier.as_str());
        client.remove_user(&uaid).await
    }

    /*
    // XXX: uncomment after the uaid clashing fix
    #[actix_rt::test]
    async fn add_user_existing() {
        let client = new_client().unwrap();
        let uaid = Uuid::parse_str(TEST_USER).unwrap();
        let user = User {
            uaid,
            ..Default::default()
        };
        client.remove_user(&uaid).await.unwrap();

        client.add_user(&user).await.unwrap();
        let err = client.add_user(&user).await.unwrap_err();
        assert!(matches!(err, DbError::Conditional));
    }
    */
}<|MERGE_RESOLUTION|>--- conflicted
+++ resolved
@@ -120,28 +120,10 @@
     })
 }
 
-<<<<<<< HEAD
-/// Create a normalized index key.
-fn as_key(uaid: &Uuid, channel_id: Option<&Uuid>, chidmessageid: Option<&str>) -> String {
-    let mut parts: Vec<String> = Vec::new();
-    parts.push(uaid.simple().to_string());
-    if let Some(channel_id) = channel_id {
-        parts.push(channel_id.simple().to_string());
-    } else if chidmessageid.is_some() {
-        parts.push("".to_string())
-    }
-    if let Some(chidmessageid) = chidmessageid {
-        parts.push(chidmessageid.to_owned());
-    }
-    parts.join("#")
-}
-
 fn call_opts(metadata: Metadata) -> ::grpcio::CallOption {
     ::grpcio::CallOption::default().headers(metadata)
 }
 
-=======
->>>>>>> 76848753
 /// Connect to a BigTable storage model.
 ///
 /// BigTable is available via the Google Console, and is a schema less storage system.
