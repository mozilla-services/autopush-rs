--- conflicted
+++ resolved
@@ -155,17 +155,13 @@
     /// `BigtableClient` is the most atomic we can go.
     async fn create(&self) -> Result<BigtableDb, DbError> {
         debug!("🏊 Create a new pool entry.");
-<<<<<<< HEAD
         let metadata = MetadataBuilder::with_prefix(&self.settings.table_name)
             .route_to_leader(self.settings.route_to_leader)
             .build()
             .map_err(|e| DbError::BTError(BigTableError::GRPC(e)))?;
-        Ok(BigtableDb::new(self.get_channel()?, &metadata))
-=======
-        let entry = BigtableDb::new(self.get_channel()?);
+        let entry = BigtableDb::new(self.get_channel()?, &metadata);
         debug!("🏊 Bigtable connection acquired");
         Ok(entry)
->>>>>>> 76848753
     }
 
     /// Recycle if the connection has outlived it's lifespan.
