--- conflicted
+++ resolved
@@ -68,10 +68,8 @@
     #[serde(default)]
     #[serde(deserialize_with = "deserialize_u32_to_duration")]
     pub database_pool_max_idle: Duration,
-<<<<<<< HEAD
     #[serde(default = "retry_default")]
     pub retry_count: usize,
-=======
     /// Include route to leader header in metadata
     #[serde(default)]
     pub route_to_leader: bool,
@@ -101,7 +99,6 @@
             .build()
             .map_err(BigTableError::GRPC)
     }
->>>>>>> 4bd48278
 }
 
 impl TryFrom<&str> for BigTableDbSettings {
