--- conflicted
+++ resolved
@@ -67,11 +67,7 @@
         let db_settings: DualDbSettings = from_str(&settings.db_settings).map_err(|e| {
             DbError::General(format!("Could not parse DualDBSettings string {:?}", e))
         })?;
-<<<<<<< HEAD
-        debug!("⚖ settings: {:?}", &db_settings);
-=======
         info!("⚖ {:?}", &db_settings);
->>>>>>> cb1482de
         if StorageType::from_dsn(&db_settings.primary.dsn) != StorageType::BigTable {
             return Err(DbError::General(
                 "Invalid primary DSN specified (must be BigTable type)".to_owned(),
