[package]
name = "autopush_common"
version.workspace = true
authors.workspace = true
edition.workspace = true

[lib]
name = "autopush_common"

[dependencies]
actix-web.workspace = true
actix-http.workspace = true
backtrace.workspace = true
base64.workspace = true
cadence.workspace = true
chrono.workspace = true
config.workspace = true
fernet.workspace = true
futures.workspace = true
futures-util.workspace = true
hex.workspace = true
httparse.workspace = true
hyper.workspace = true
lazy_static.workspace = true
log.workspace = true
mockall.workspace = true
openssl.workspace = true
rand.workspace = true
regex.workspace = true
reqwest.workspace = true
rusoto_core = { workspace = true, optional = true }
rusoto_credential = { workspace = true, optional = true }
rusoto_dynamodb = { workspace = true, optional = true }
sentry-backtrace.workspace = true
sentry.workspace = true
sentry-core.workspace = true
serde.workspace = true
serde_derive.workspace = true
serde_dynamodb.workspace = true
serde_json.workspace = true
slog.workspace = true
slog-async.workspace = true
slog-envlogger.workspace = true
slog-mozlog-json.workspace = true
slog-scope.workspace = true
slog-stdlog.workspace = true
slog-term.workspace = true
tokio.workspace = true
tokio-core.workspace = true
# tokio-postgres.workspace = true
thiserror.workspace = true
tungstenite.workspace = true
uuid.workspace = true
url.workspace = true

again = "0.1"
async-trait = "0.1"
deadpool = "0.10"
gethostname = "0.4"
futures-backoff = "0.1.0"
woothee = "0.13"

# #[cfg(bigtable)] for this section.
# the following three crates must match what is specifed in google-cloud-rust-raw's dependencies
google-cloud-rust-raw = { version = "0.16", default-features = false, features = [
    "bigtable",
], optional = true }
grpcio = { version = "=0.13.0", features = ["openssl"], optional = true }
protobuf = { version = "=2.28.0", optional = true } # grpcio does not support protobuf 3+

[dev-dependencies]
mockito = "0.31"
tempfile = "3.2.0"
tokio = { version = "0.2", features = ["macros"] }
actix-rt = "2.8"

[features]
# for testing:
<<<<<<< HEAD
default = ["emulator"]
# default = ["dynamodb"]
=======
# default = ["emulator", "bigtable", "dynamodb"]
default = ["dynamodb"]
>>>>>>> e36b3fef
bigtable = ["dep:google-cloud-rust-raw", "dep:grpcio", "dep:protobuf"]
dynamodb = ["dep:rusoto_core", "dep:rusoto_credential", "dep:rusoto_dynamodb"]
emulator = [
    "bigtable",
] # used for testing big table, requires an external bigtable emulator running.<|MERGE_RESOLUTION|>--- conflicted
+++ resolved
@@ -76,13 +76,8 @@
 
 [features]
 # for testing:
-<<<<<<< HEAD
-default = ["emulator"]
+default = ["emulator", "bigtable", "dynamodb"]
 # default = ["dynamodb"]
-=======
-# default = ["emulator", "bigtable", "dynamodb"]
-default = ["dynamodb"]
->>>>>>> e36b3fef
 bigtable = ["dep:google-cloud-rust-raw", "dep:grpcio", "dep:protobuf"]
 dynamodb = ["dep:rusoto_core", "dep:rusoto_credential", "dep:rusoto_dynamodb"]
 emulator = [
