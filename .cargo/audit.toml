--- conflicted
+++ resolved
@@ -1,8 +1,4 @@
 [advisories]
 ignore = [
-<<<<<<< HEAD
-    "RUSTSEC-2024-0437", # Bound by google-cloud-rust dependencies
-=======
-       "RUSTSEC-2024-0437" # Bound by grpcio 0.13
->>>>>>> d49b3005
+    "RUSTSEC-2024-0437", # Bound by grpcio 0.13
 ]