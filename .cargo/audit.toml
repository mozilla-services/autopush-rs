[advisories]
ignore = [
    "RUSTSEC-2021-0124", # Bound by tokio restrictions, cargo, reqwest, hyper...
<<<<<<< HEAD
    "RUSTSEC-2024-0402", # Bound by config 0.14, h2 0.4, reqwest 0.12-
=======
>>>>>>> 7edbcc76
]<|MERGE_RESOLUTION|>--- conflicted
+++ resolved
@@ -1,8 +1,4 @@
 [advisories]
 ignore = [
     "RUSTSEC-2021-0124", # Bound by tokio restrictions, cargo, reqwest, hyper...
-<<<<<<< HEAD
-    "RUSTSEC-2024-0402", # Bound by config 0.14, h2 0.4, reqwest 0.12-
-=======
->>>>>>> 7edbcc76
 ]