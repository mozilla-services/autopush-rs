--- conflicted
+++ resolved
@@ -15,11 +15,8 @@
 config.workspace = true
 docopt.workspace = true
 fernet.workspace = true
-<<<<<<< HEAD
-=======
 hex.workspace = true
 httparse.workspace = true
->>>>>>> 008e3e8c
 lazy_static.workspace = true
 openssl.workspace = true
 sentry.workspace = true
@@ -29,37 +26,23 @@
 serde_json.workspace = true
 slog.workspace = true
 slog-async.workspace = true
-slog-term.workspace = true
 slog-mozlog-json.workspace = true
 slog-scope.workspace = true
-<<<<<<< HEAD
-=======
 slog-stdlog.workspace = true
 slog-term.workspace = true
-smallvec.workspace = true
->>>>>>> 008e3e8c
 uuid.workspace = true
-
 
 autopush_common = { path = "../autopush-common" }
 bytes = "0.4" # XXX: pin to < 0.5 for hyper 0.12
 crossbeam-channel = "0.5"
-<<<<<<< HEAD
-chrono = "0.4"
-docopt = "1.1.0"
-env_logger = "0.10"
-error-chain = "0.12"
-=======
 env_logger = "0.9"
 thiserror = "1.0"
->>>>>>> 008e3e8c
 futures = "0.1.29" # XXX: pin to 0.1 until likely hyper 0.13
 futures-locks = "0.5" # pin to 0.5 until futures update
 hyper = "^0.12.36" # pin to hyper 0.12 for now: 0.13 has many changes..
 mozsvc-common = "0.2"
 reqwest = "0.9.24" # XXX: pin to < 0.10 until futures 0.3
 rusoto_dynamodb = "0.42.0" # XXX: pin to 0.42 until futures 0.3
-
 signal-hook = "0.3"
 # state_machine_future = { version = "0.1.6", features = ["debug_code_generation"] }
 state_machine_future = "0.2.0"
